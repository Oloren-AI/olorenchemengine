{
 "cells": [
  {
   "cell_type": "code",
   "execution_count": null,
   "metadata": {},
   "outputs": [],
   "source": [
    "\n",
    "import olorenchemengine as oce\n",
    "from tqdm import tqdm\n",
    "from tdc.benchmark_group import admet_group\n",
    "import numpy as np"
   ]
  },
  {
   "cell_type": "code",
   "execution_count": null,
   "metadata": {},
   "outputs": [],
   "source": [
    "models = {\n",
    "    'BaseBoosting xXOn1QFI': \"{'BC_class_name': 'BaseBoosting', 'args': [[{'BC_class_name': 'RandomForestModel', 'args': [{'BC_class_name': 'DescriptastorusDescriptor', 'args': ['morgan3counts'], 'kwargs': {'log': True}}], 'kwargs': {'bootstrap': True, 'criterion': 'entropy', 'max_features': 'log2', 'n_estimators': 1000}}, {'BC_class_name': 'RandomForestModel', 'args': [{'BC_class_name': 'DescriptastorusDescriptor', 'args': ['morganchiral3counts'], 'kwargs': {'log': True}}], 'kwargs': {'bootstrap': True, 'criterion': 'entropy', 'max_features': 'log2', 'n_estimators': 1000}}, {'BC_class_name': 'RandomForestModel', 'args': [{'BC_class_name': 'DescriptastorusDescriptor', 'args': ['morganfeature3counts'], 'kwargs': {'log': True}}], 'kwargs': {'bootstrap': True, 'criterion': 'entropy', 'max_features': 'log2', 'n_estimators': 1000}}, {'BC_class_name': 'RandomForestModel', 'args': [{'BC_class_name': 'DescriptastorusDescriptor', 'args': ['rdkit2dnormalized'], 'kwargs': {'log': True}}], 'kwargs': {'bootstrap': True, 'criterion': 'entropy', 'max_features': 'log2', 'n_estimators': 1000}}, {'BC_class_name': 'RandomForestModel', 'args': [{'BC_class_name': 'OlorenCheckpoint', 'args': ['default'], 'kwargs': {'log': True, 'num_tasks': 2048}}], 'kwargs': {'bootstrap': True, 'criterion': 'entropy', 'max_features': 'log2', 'n_estimators': 1000}}]], 'kwargs': {'log': True, 'n': 1}}\",\n",
    "    'BaseBoosting ADkCCrwJ': '{\"BC_class_name\": \"BaseBoosting\", \"args\": [[{\"BC_class_name\": \"RandomForestModel\", \"args\": [{\"BC_class_name\": \"DescriptastorusDescriptor\", \"args\": [\"rdkit2dnormalized\"], \"kwargs\": {}}], \"kwargs\": {\"n_estimators\": 1000, \"max_features\": \"log2\", \"max_depth\": null, \"criterion\": \"entropy\", \"class_weight\": null, \"bootstrap\": true}}, {\"BC_class_name\": \"RandomForestModel\", \"args\": [{\"BC_class_name\": \"DescriptastorusDescriptor\", \"args\": [\"morgan3counts\"], \"kwargs\": {}}], \"kwargs\": {\"n_estimators\": 1000, \"max_features\": \"log2\", \"max_depth\": null, \"criterion\": \"entropy\", \"class_weight\": null, \"bootstrap\": true}}, {\"BC_class_name\": \"RandomForestModel\", \"args\": [{\"BC_class_name\": \"OlorenCheckpoint\", \"args\": [\"default\"], \"kwargs\": {\"num_tasks\": 2048}}], \"kwargs\": {\"n_estimators\": 1000, \"max_features\": \"log2\", \"max_depth\": null, \"criterion\": \"entropy\", \"class_weight\": null, \"bootstrap\": true}}]], \"kwargs\": {\"n\": 1, \"log\": true}}',\n",
    "    'BaseBoosting 1zpI0dIb': \"{'BC_class_name': 'BaseBoosting', 'args': [[{'BC_class_name': 'RandomForestModel', 'args': [{'BC_class_name': 'DescriptastorusDescriptor', 'args': ['morgan3counts'], 'kwargs': {'log': True}}], 'kwargs': {'bootstrap': True, 'criterion': 'entropy', 'max_features': 'log2', 'n_estimators': 2000}}, {'BC_class_name': 'RandomForestModel', 'args': [{'BC_class_name': 'DescriptastorusDescriptor', 'args': ['morganchiral3counts'], 'kwargs': {'log': True}}], 'kwargs': {'bootstrap': True, 'criterion': 'entropy', 'max_features': 'log2', 'n_estimators': 2000}}, {'BC_class_name': 'RandomForestModel', 'args': [{'BC_class_name': 'DescriptastorusDescriptor', 'args': ['morganfeature3counts'], 'kwargs': {'log': True}}], 'kwargs': {'bootstrap': True, 'criterion': 'entropy', 'max_features': 'log2', 'n_estimators': 2000}}, {'BC_class_name': 'RandomForestModel', 'args': [{'BC_class_name': 'DescriptastorusDescriptor', 'args': ['rdkit2dnormalized'], 'kwargs': {'log': True}}], 'kwargs': {'bootstrap': True, 'criterion': 'entropy', 'max_features': 'log2', 'n_estimators': 2000}}, {'BC_class_name': 'RandomForestModel', 'args': [{'BC_class_name': 'OlorenCheckpoint', 'args': ['default'], 'kwargs': {'log': True, 'num_tasks': 2048}}], 'kwargs': {'bootstrap': True, 'criterion': 'entropy', 'max_features': 'log2', 'n_estimators': 2000}}]], 'kwargs': {'log': True, 'n': 1}}\",\n",
    "    'BaseBoosting OQRAYLPP': \"{'BC_class_name': 'BaseBoosting', 'args': [[{'BC_class_name': 'SPGNN', 'kwargs': {'JK': 'last', 'batch_size': 256, 'decay': 0, 'dropout_ratio': 0.5, 'emb_dim': 300, 'epochs': 80, 'gnn_type': 'gin', 'graph_pooling': 'mean', 'lr': 0.001, 'lr_scale': 1, 'model_type': 'supervised_infomax', 'num_layer': 5}}, {'BC_class_name': 'RandomForestModel', 'args': [{'BC_class_name': 'OlorenCheckpoint', 'args': ['default'], 'kwargs': {'num_tasks': 2048}}], 'kwargs': {'bootstrap': True, 'criterion': 'entropy', 'max_features': 'log2', 'n_estimators': 1000}}, {'BC_class_name': 'BaseTorchGeometricModel', 'args': [{'BC_class_name': 'GINModel', 'kwargs': {'batch_size': 100, 'conv_radius': 3, 'conv_type': 'gin+', 'dataset': 'molpcba', 'dropout': 0.5, 'hidden': 100, 'layers': 3, 'lr': 0.001, 'optim': 'adam', 'task_type': 'classification', 'virtual_node': False}}], 'kwargs': {'auto_lr_find': True, 'batch_size': 16, 'epochs': 5, 'log': True, 'lr': 0.0001, 'pos_weight': 'balanced', 'preinitialized': False, 'representation': {'BC_class_name': 'TorchGeometricGraph', 'kwargs': {'atom_featurizer': {'BC_class_name': 'OGBAtomFeaturizer'}, 'bond_featurizer': {'BC_class_name': 'OGBBondFeaturizer'}}}}}]], 'kwargs': {'log': True, 'n': 1}}\",\n",
    "    'BaseBoosting ktIIq91G': \"{'BC_class_name': 'BaseBoosting', 'args': [[{'BC_class_name': 'RandomForestModel', 'args': [{'BC_class_name': 'DescriptastorusDescriptor', 'args': ['morgan3counts'], 'kwargs': {'log': True}}], 'kwargs': {'bootstrap': True, 'class_weight': 'balanced', 'criterion': 'entropy', 'max_features': 'log2', 'n_estimators': 2000}}, {'BC_class_name': 'RandomForestModel', 'args': [{'BC_class_name': 'DescriptastorusDescriptor', 'args': ['morganfeature3counts'], 'kwargs': {'log': True}}], 'kwargs': {'bootstrap': True, 'class_weight': 'balanced', 'criterion': 'entropy', 'max_features': 'log2', 'n_estimators': 2000}}, {'BC_class_name': 'RandomForestModel', 'args': [{'BC_class_name': 'DescriptastorusDescriptor', 'args': ['morganchiral3counts'], 'kwargs': {'log': True}}], 'kwargs': {'bootstrap': True, 'class_weight': 'balanced', 'criterion': 'entropy', 'max_features': 'log2', 'n_estimators': 2000}}, {'BC_class_name': 'RandomForestModel', 'args': [{'BC_class_name': 'DescriptastorusDescriptor', 'args': ['rdkit2dnormalized'], 'kwargs': {'log': True}}], 'kwargs': {'bootstrap': True, 'class_weight': 'balanced', 'criterion': 'entropy', 'max_features': 'log2', 'n_estimators': 2000}}, {'BC_class_name': 'RandomForestModel', 'args': [{'BC_class_name': 'MordredDescriptor', 'kwargs': {'descriptor_set': 'all', 'log': True, 'normalize': True}}], 'kwargs': {'bootstrap': True, 'class_weight': 'balanced', 'criterion': 'entropy', 'max_features': 'log2', 'n_estimators': 2000}}, {'BC_class_name': 'RandomForestModel', 'args': [{'BC_class_name': 'OlorenCheckpoint', 'args': ['default'], 'kwargs': {'log': True, 'num_tasks': 2048}}], 'kwargs': {'bootstrap': True, 'class_weight': 'balanced', 'criterion': 'entropy', 'max_features': 'log2', 'n_estimators': 2000}}]], 'kwargs': {'log': True, 'n': 1}}\",\n",
    "    'RFStacker jTNhN7U7': \"{'BC_class_name': 'RFStacker', 'args': [[{'BC_class_name': 'RandomForestModel', 'args': [{'BC_class_name': 'DescriptastorusDescriptor', 'args': ['rdkit2dnormalized']}], 'kwargs': {'bootstrap': True, 'criterion': 'entropy', 'max_features': 'log2', 'n_estimators': 2000}}, {'BC_class_name': 'RandomForestModel', 'args': [{'BC_class_name': 'OlorenCheckpoint', 'args': ['default'], 'kwargs': {'num_tasks': 2048}}], 'kwargs': {'bootstrap': True, 'criterion': 'entropy', 'max_features': 'log2', 'n_estimators': 1000}}, {'BC_class_name': 'RandomForestModel', 'args': [{'BC_class_name': 'LipinskiDescriptor'}], 'kwargs': {'bootstrap': True, 'criterion': 'entropy', 'max_features': 'log2', 'n_estimators': 1000}}, {'BC_class_name': 'RandomForestModel', 'args': [{'BC_class_name': 'DescriptastorusDescriptor', 'args': ['morganfeature3counts']}], 'kwargs': {'bootstrap': True, 'criterion': 'entropy', 'max_features': 'log2', 'n_estimators': 1000}}, {'BC_class_name': 'SPGNN', 'kwargs': {'JK': 'last', 'batch_size': 32, 'decay': 0, 'dropout_ratio': 0.5, 'emb_dim': 300, 'epochs': 100, 'gnn_type': 'gin', 'graph_pooling': 'mean', 'lr': 0.001, 'lr_scale': 1, 'model_type': 'supervised_infomax', 'num_layer': 5}}, {'BC_class_name': 'LipinskiDescriptor'}]], 'kwargs': {'log': True, 'n': 1, 'n_estimators': 100}}\",\n",
    "    'BaseBoosting QjtOKx4i': \"{'BC_class_name': 'BaseBoosting', 'args': [[{'BC_class_name': 'RandomForestModel', 'args': [{'BC_class_name': 'DescriptastorusDescriptor', 'args': ['rdkit2dnormalized'], 'kwargs': {'log': True, 'scale': None}}], 'kwargs': {'n_estimators': 2000, 'max_features': 'auto', 'max_depth': 7, 'criterion': 'entropy', 'class_weight': None, 'bootstrap': True}}, {'BC_class_name': 'ChemPropModel', 'args': [], 'kwargs': {'epochs': 200, 'batch_size': 16, 'dropout_rate': 0.2, 'lr': 0.001, 'hidden_size': 300, 'depth': 3}}]], 'kwargs': {'n': 1, 'oof': False, 'nfolds': 5, 'log': True}}\",\n",
    "    'RandomForestModel yjJ-ak-b': \"{'BC_class_name': 'RandomForestModel', 'args': [{'BC_class_name': 'DescriptastorusDescriptor', 'args': ['morganfeature3counts'], 'kwargs': {'log': True, 'scale': None}}], 'kwargs': {'n_estimators': 1000, 'max_features': 'log2', 'max_depth': None, 'criterion': 'entropy', 'class_weight': None, 'bootstrap': True}}\",\n",
    "    'RandomForestModel gfFM673V': \"{'BC_class_name': 'RandomForestModel', 'args': [{'BC_class_name': 'OlorenCheckpoint', 'args': ['default'], 'kwargs': {'num_tasks': 2048, 'log': True}}], 'kwargs': {'n_estimators': 3000, 'max_features': 'log2', 'max_depth': None, 'criterion': 'entropy', 'class_weight': None, 'bootstrap': True}}\",\n",
    "}"
   ]
  },
  {
   "cell_type": "code",
   "execution_count": null,
   "metadata": {},
   "outputs": [],
   "source": [
    "model_dict = {\n",
    "    'HIA_Hou': models[\"RFStacker jTNhN7U7\"],\n",
    "    'Pgp_Broccatelli': models[\"BaseBoosting xXOn1QFI\"],\n",
    "    'Bioavailability_Ma': models[\"BaseBoosting 1zpI0dIb\"],\n",
    "    'BBB_Martins': models[\"BaseBoosting ADkCCrwJ\"],\n",
    "    'hERG': models[\"RandomForestModel yjJ-ak-b\"],\n",
    "    'AMES': models[\"BaseBoosting 1zpI0dIb\"],\n",
    "    'DILI': models[\"BaseBoosting ADkCCrwJ\"],\n",
    "    'CYP3A4_Substrate_CarbonMangels': models[\"BaseBoosting ADkCCrwJ\"],\n",
    "    'LD50_Zhu': models[\"BaseBoosting ktIIq91G\"],\n",
    "    'Caco2_Wang': models[\"BaseBoosting QjtOKx4i\"],\n",
    "    'PPBR_AZ': models[\"BaseBoosting ktIIq91G\"],\n",
    "    'CYP2C9_Veith': models[\"BaseBoosting 1zpI0dIb\"],\n",
    "    'CYP2D6_Veith': models[\"BaseBoosting ktIIq91G\"],\n",
    "    'CYP3A4_Veith': models[\"BaseBoosting ktIIq91G\"],\n",
    "    'CYP2C9_Substrate_CarbonMangels': models[\"RandomForestModel gfFM673V\"],\n",
    "    'CYP2D6_Substrate_CarbonMangels': models[\"BaseBoosting OQRAYLPP\"],\n",
    "    'Half_Life_Obach': models[\"BaseBoosting ktIIq91G\"],\n",
    "    'Clearance_Hepatocyte_AZ': models[\"BaseBoosting xXOn1QFI\"],\n",
    "    'Clearance_Microsome_AZ': models[\"RFStacker jTNhN7U7\"],\n",
    "}"
   ]
  },
  {
   "cell_type": "code",
   "execution_count": null,
   "metadata": {},
   "outputs": [],
   "source": [
    "def model_from_dict(s):\n",
    "    s = s.replace(\"'\", \"\\\"\").replace(\"True\", \"true\").replace(\"False\", \"false\").replace(\"None\", \"null\")\n",
    "    model = oce.create_BC(s)\n",
    "    return model"
   ]
  },
  {
   "cell_type": "code",
   "execution_count": 51,
   "metadata": {},
   "outputs": [],
   "source": [
    "#EDIT THIS CELL\n",
    "#Specify 'ALL' or the task name enumerated in the keys of model_dict.\n",
<<<<<<< HEAD
    "TASK_NAME = 'HIA_Hou'"
=======
    "TASK_NAME = 'CYP2D6_Veith'"
>>>>>>> 734b114f
   ]
  },
  {
   "cell_type": "code",
   "execution_count": 52,
   "metadata": {},
   "outputs": [
    {
     "name": "stderr",
     "output_type": "stream",
     "text": [
      "Found local copy...\n",
      "  0%|          | 0/5 [00:00<?, ?it/s]Found local copy...\n",
      "  0%|          | 0/5 [05:49<?, ?it/s]\n"
     ]
    },
    {
     "ename": "KeyboardInterrupt",
     "evalue": "",
     "output_type": "error",
     "traceback": [
      "\u001b[0;31m---------------------------------------------------------------------------\u001b[0m",
      "\u001b[0;31mKeyboardInterrupt\u001b[0m                         Traceback (most recent call last)",
      "\u001b[1;32m/Users/kamerongano/Documents/GitHub/olorenchemengine/src/TDC_model.ipynb Cell 6\u001b[0m in \u001b[0;36m<cell line: 1>\u001b[0;34m()\u001b[0m\n\u001b[1;32m     <a href='vscode-notebook-cell:/Users/kamerongano/Documents/GitHub/olorenchemengine/src/TDC_model.ipynb#W5sZmlsZQ%3D%3D?line=29'>30</a>\u001b[0m train, test \u001b[39m=\u001b[39m benchmark[\u001b[39m'\u001b[39m\u001b[39mtrain_val\u001b[39m\u001b[39m'\u001b[39m], benchmark[\u001b[39m'\u001b[39m\u001b[39mtest\u001b[39m\u001b[39m'\u001b[39m]\n\u001b[1;32m     <a href='vscode-notebook-cell:/Users/kamerongano/Documents/GitHub/olorenchemengine/src/TDC_model.ipynb#W5sZmlsZQ%3D%3D?line=31'>32</a>\u001b[0m model \u001b[39m=\u001b[39m model_from_dict(model_dict[TASK_NAME])\n\u001b[0;32m---> <a href='vscode-notebook-cell:/Users/kamerongano/Documents/GitHub/olorenchemengine/src/TDC_model.ipynb#W5sZmlsZQ%3D%3D?line=32'>33</a>\u001b[0m model\u001b[39m.\u001b[39;49mfit(train[\u001b[39m'\u001b[39;49m\u001b[39mDrug\u001b[39;49m\u001b[39m'\u001b[39;49m], train[\u001b[39m'\u001b[39;49m\u001b[39mY\u001b[39;49m\u001b[39m'\u001b[39;49m])\n\u001b[1;32m     <a href='vscode-notebook-cell:/Users/kamerongano/Documents/GitHub/olorenchemengine/src/TDC_model.ipynb#W5sZmlsZQ%3D%3D?line=33'>34</a>\u001b[0m y_pred_test \u001b[39m=\u001b[39m model\u001b[39m.\u001b[39mpredict(test[\u001b[39m'\u001b[39m\u001b[39mDrug\u001b[39m\u001b[39m'\u001b[39m])\n\u001b[1;32m     <a href='vscode-notebook-cell:/Users/kamerongano/Documents/GitHub/olorenchemengine/src/TDC_model.ipynb#W5sZmlsZQ%3D%3D?line=35'>36</a>\u001b[0m predictions[name] \u001b[39m=\u001b[39m y_pred_test\n",
      "File \u001b[0;32m~/Documents/GitHub/olorenchemengine/src/olorenchemengine/base_class.py:466\u001b[0m, in \u001b[0;36mBaseModel.fit\u001b[0;34m(self, X_train, y_train, valid, error_model)\u001b[0m\n\u001b[1;32m    463\u001b[0m \u001b[39mif\u001b[39;00m \u001b[39mnot\u001b[39;00m valid \u001b[39mis\u001b[39;00m \u001b[39mNone\u001b[39;00m:\n\u001b[1;32m    464\u001b[0m     X_valid \u001b[39m=\u001b[39m \u001b[39mself\u001b[39m\u001b[39m.\u001b[39mpreprocess(X_valid, y_valid, fit\u001b[39m=\u001b[39m\u001b[39mFalse\u001b[39;00m)\n\u001b[0;32m--> 466\u001b[0m \u001b[39mself\u001b[39;49m\u001b[39m.\u001b[39;49m_fit(X_train, y_train)\n\u001b[1;32m    468\u001b[0m \u001b[39m# Calibrate model\u001b[39;00m\n\u001b[1;32m    469\u001b[0m \u001b[39mif\u001b[39;00m \u001b[39mnot\u001b[39;00m valid \u001b[39mis\u001b[39;00m \u001b[39mNone\u001b[39;00m \u001b[39mand\u001b[39;00m \u001b[39mself\u001b[39m\u001b[39m.\u001b[39msetting \u001b[39m==\u001b[39m \u001b[39m\"\u001b[39m\u001b[39mclassification\u001b[39m\u001b[39m\"\u001b[39m:\n",
      "File \u001b[0;32m~/Documents/GitHub/olorenchemengine/src/olorenchemengine/ensemble.py:533\u001b[0m, in \u001b[0;36mBaseBoosting._fit\u001b[0;34m(self, X_train, y_train)\u001b[0m\n\u001b[1;32m    531\u001b[0m     model\u001b[39m.\u001b[39mfit(X_train, y_train)\n\u001b[1;32m    532\u001b[0m \u001b[39melse\u001b[39;00m:\n\u001b[0;32m--> 533\u001b[0m     model\u001b[39m.\u001b[39;49mfit(X_train, y_train)\n\u001b[1;32m    534\u001b[0m     y_pred \u001b[39m=\u001b[39m np\u001b[39m.\u001b[39marray(model\u001b[39m.\u001b[39mpredict(X_train))\u001b[39m.\u001b[39mflatten()\n\u001b[1;32m    535\u001b[0m y_train \u001b[39m=\u001b[39m y_train \u001b[39m-\u001b[39m y_pred\n",
      "File \u001b[0;32m~/Documents/GitHub/olorenchemengine/src/olorenchemengine/base_class.py:462\u001b[0m, in \u001b[0;36mBaseModel.fit\u001b[0;34m(self, X_train, y_train, valid, error_model)\u001b[0m\n\u001b[1;32m    459\u001b[0m     sys\u001b[39m.\u001b[39mexit(\u001b[39m1\u001b[39m)\n\u001b[1;32m    461\u001b[0m \u001b[39m# Train model\u001b[39;00m\n\u001b[0;32m--> 462\u001b[0m X_train \u001b[39m=\u001b[39m \u001b[39mself\u001b[39;49m\u001b[39m.\u001b[39;49mpreprocess(X_train, y_train, fit\u001b[39m=\u001b[39;49m\u001b[39mTrue\u001b[39;49;00m)\n\u001b[1;32m    463\u001b[0m \u001b[39mif\u001b[39;00m \u001b[39mnot\u001b[39;00m valid \u001b[39mis\u001b[39;00m \u001b[39mNone\u001b[39;00m:\n\u001b[1;32m    464\u001b[0m     X_valid \u001b[39m=\u001b[39m \u001b[39mself\u001b[39m\u001b[39m.\u001b[39mpreprocess(X_valid, y_valid, fit\u001b[39m=\u001b[39m\u001b[39mFalse\u001b[39;00m)\n",
      "File \u001b[0;32m~/Documents/GitHub/olorenchemengine/src/olorenchemengine/base_class.py:985\u001b[0m, in \u001b[0;36mBaseSKLearnModel.preprocess\u001b[0;34m(self, X, y, fit)\u001b[0m\n\u001b[1;32m    983\u001b[0m     \u001b[39mreturn\u001b[39;00m X\n\u001b[1;32m    984\u001b[0m \u001b[39melse\u001b[39;00m:\n\u001b[0;32m--> 985\u001b[0m     \u001b[39mreturn\u001b[39;00m \u001b[39mself\u001b[39;49m\u001b[39m.\u001b[39;49mrepresentation\u001b[39m.\u001b[39;49mconvert(X, fit\u001b[39m=\u001b[39;49mfit)\n",
      "File \u001b[0;32m~/Documents/GitHub/olorenchemengine/src/olorenchemengine/representations.py:1265\u001b[0m, in \u001b[0;36mMordredDescriptor.convert\u001b[0;34m(self, Xs, ys, **kwargs)\u001b[0m\n\u001b[1;32m   1263\u001b[0m smiles \u001b[39m=\u001b[39m SMILESRepresentation()\u001b[39m.\u001b[39mconvert(Xs, ys\u001b[39m=\u001b[39mys)\n\u001b[1;32m   1264\u001b[0m mols \u001b[39m=\u001b[39m [Chem\u001b[39m.\u001b[39mMolFromSmiles(smi) \u001b[39mfor\u001b[39;00m smi \u001b[39min\u001b[39;00m smiles]\n\u001b[0;32m-> 1265\u001b[0m feats \u001b[39m=\u001b[39m pd\u001b[39m.\u001b[39mDataFrame([\u001b[39mself\u001b[39m\u001b[39m.\u001b[39mcalc(mol)\u001b[39m.\u001b[39masdict() \u001b[39mfor\u001b[39;00m mol \u001b[39min\u001b[39;00m mols])\n\u001b[1;32m   1266\u001b[0m \u001b[39mfor\u001b[39;00m col \u001b[39min\u001b[39;00m feats\u001b[39m.\u001b[39mcolumns:\n\u001b[1;32m   1267\u001b[0m     feats[col] \u001b[39m=\u001b[39m pd\u001b[39m.\u001b[39mto_numeric(feats[col], errors\u001b[39m=\u001b[39m\u001b[39m\"\u001b[39m\u001b[39mcoerce\u001b[39m\u001b[39m\"\u001b[39m)\u001b[39m.\u001b[39mfillna(\u001b[39m0\u001b[39m)\n",
      "File \u001b[0;32m~/Documents/GitHub/olorenchemengine/src/olorenchemengine/representations.py:1265\u001b[0m, in \u001b[0;36m<listcomp>\u001b[0;34m(.0)\u001b[0m\n\u001b[1;32m   1263\u001b[0m smiles \u001b[39m=\u001b[39m SMILESRepresentation()\u001b[39m.\u001b[39mconvert(Xs, ys\u001b[39m=\u001b[39mys)\n\u001b[1;32m   1264\u001b[0m mols \u001b[39m=\u001b[39m [Chem\u001b[39m.\u001b[39mMolFromSmiles(smi) \u001b[39mfor\u001b[39;00m smi \u001b[39min\u001b[39;00m smiles]\n\u001b[0;32m-> 1265\u001b[0m feats \u001b[39m=\u001b[39m pd\u001b[39m.\u001b[39mDataFrame([\u001b[39mself\u001b[39;49m\u001b[39m.\u001b[39;49mcalc(mol)\u001b[39m.\u001b[39masdict() \u001b[39mfor\u001b[39;00m mol \u001b[39min\u001b[39;00m mols])\n\u001b[1;32m   1266\u001b[0m \u001b[39mfor\u001b[39;00m col \u001b[39min\u001b[39;00m feats\u001b[39m.\u001b[39mcolumns:\n\u001b[1;32m   1267\u001b[0m     feats[col] \u001b[39m=\u001b[39m pd\u001b[39m.\u001b[39mto_numeric(feats[col], errors\u001b[39m=\u001b[39m\u001b[39m\"\u001b[39m\u001b[39mcoerce\u001b[39m\u001b[39m\"\u001b[39m)\u001b[39m.\u001b[39mfillna(\u001b[39m0\u001b[39m)\n",
      "File \u001b[0;32m~/opt/miniconda3/envs/oce2/lib/python3.8/site-packages/mordred/_base/calculator.py:288\u001b[0m, in \u001b[0;36mCalculator.__call__\u001b[0;34m(self, mol, id)\u001b[0m\n\u001b[1;32m    276\u001b[0m \u001b[39mdef\u001b[39;00m \u001b[39m__call__\u001b[39m(\u001b[39mself\u001b[39m, mol, \u001b[39mid\u001b[39m\u001b[39m=\u001b[39m\u001b[39m-\u001b[39m\u001b[39m1\u001b[39m):\n\u001b[1;32m    277\u001b[0m     \u001b[39mr\u001b[39m\u001b[39m\"\"\"Calculate descriptors.\u001b[39;00m\n\u001b[1;32m    278\u001b[0m \n\u001b[1;32m    279\u001b[0m \u001b[39m    :type mol: rdkit.Chem.Mol\u001b[39;00m\n\u001b[0;32m   (...)\u001b[0m\n\u001b[1;32m    286\u001b[0m \u001b[39m    :returns: iterator of descriptor and value\u001b[39;00m\n\u001b[1;32m    287\u001b[0m \u001b[39m    \"\"\"\u001b[39;00m\n\u001b[0;32m--> 288\u001b[0m     \u001b[39mreturn\u001b[39;00m \u001b[39mself\u001b[39;49m\u001b[39m.\u001b[39;49m_wrap_result(\n\u001b[1;32m    289\u001b[0m         mol, \u001b[39mself\u001b[39;49m\u001b[39m.\u001b[39;49m_calculate(Context\u001b[39m.\u001b[39;49mfrom_calculator(\u001b[39mself\u001b[39;49m, mol, \u001b[39mid\u001b[39;49m))\n\u001b[1;32m    290\u001b[0m     )\n",
      "File \u001b[0;32m~/opt/miniconda3/envs/oce2/lib/python3.8/site-packages/mordred/_base/calculator.py:293\u001b[0m, in \u001b[0;36mCalculator._wrap_result\u001b[0;34m(self, mol, r)\u001b[0m\n\u001b[1;32m    292\u001b[0m \u001b[39mdef\u001b[39;00m \u001b[39m_wrap_result\u001b[39m(\u001b[39mself\u001b[39m, mol, r):\n\u001b[0;32m--> 293\u001b[0m     \u001b[39mreturn\u001b[39;00m Result(mol, r, \u001b[39mself\u001b[39;49m\u001b[39m.\u001b[39;49m_descriptors)\n",
      "File \u001b[0;32m~/opt/miniconda3/envs/oce2/lib/python3.8/site-packages/mordred/_base/result.py:15\u001b[0m, in \u001b[0;36mResult.__init__\u001b[0;34m(self, mol, r, d)\u001b[0m\n\u001b[1;32m     13\u001b[0m \u001b[39mdef\u001b[39;00m \u001b[39m__init__\u001b[39m(\u001b[39mself\u001b[39m, mol, r, d):\n\u001b[1;32m     14\u001b[0m     \u001b[39mself\u001b[39m\u001b[39m.\u001b[39mmol \u001b[39m=\u001b[39m mol\n\u001b[0;32m---> 15\u001b[0m     \u001b[39mself\u001b[39m\u001b[39m.\u001b[39m_values \u001b[39m=\u001b[39m \u001b[39mlist\u001b[39;49m(r)\n\u001b[1;32m     16\u001b[0m     \u001b[39mself\u001b[39m\u001b[39m.\u001b[39m_descriptors \u001b[39m=\u001b[39m \u001b[39mlist\u001b[39m(d)\n\u001b[1;32m     17\u001b[0m     \u001b[39mself\u001b[39m\u001b[39m.\u001b[39m_name_to_value \u001b[39m=\u001b[39m \u001b[39mNone\u001b[39;00m\n",
      "File \u001b[0;32m~/opt/miniconda3/envs/oce2/lib/python3.8/site-packages/mordred/_base/calculator.py:273\u001b[0m, in \u001b[0;36mCalculator._calculate\u001b[0;34m(self, cxt)\u001b[0m\n\u001b[1;32m    271\u001b[0m \u001b[39mself\u001b[39m\u001b[39m.\u001b[39m_cache \u001b[39m=\u001b[39m {}\n\u001b[1;32m    272\u001b[0m \u001b[39mfor\u001b[39;00m desc \u001b[39min\u001b[39;00m \u001b[39mself\u001b[39m\u001b[39m.\u001b[39mdescriptors:\n\u001b[0;32m--> 273\u001b[0m     _, r \u001b[39m=\u001b[39m \u001b[39mself\u001b[39;49m\u001b[39m.\u001b[39;49m_calculate_one(cxt, desc, \u001b[39mTrue\u001b[39;49;00m)\n\u001b[1;32m    274\u001b[0m     \u001b[39myield\u001b[39;00m r\n",
      "File \u001b[0;32m~/opt/miniconda3/envs/oce2/lib/python3.8/site-packages/mordred/_base/calculator.py:239\u001b[0m, in \u001b[0;36mCalculator._calculate_one\u001b[0;34m(self, cxt, desc, reset)\u001b[0m\n\u001b[1;32m    237\u001b[0m     args[name] \u001b[39m=\u001b[39m \u001b[39mNone\u001b[39;00m\n\u001b[1;32m    238\u001b[0m \u001b[39melse\u001b[39;00m:\n\u001b[0;32m--> 239\u001b[0m     ok, r \u001b[39m=\u001b[39m \u001b[39mself\u001b[39;49m\u001b[39m.\u001b[39;49m_calculate_one(cxt, dep, \u001b[39mFalse\u001b[39;49;00m)\n\u001b[1;32m    240\u001b[0m     \u001b[39mif\u001b[39;00m ok:\n\u001b[1;32m    241\u001b[0m         args[name] \u001b[39m=\u001b[39m r\n",
      "File \u001b[0;32m~/opt/miniconda3/envs/oce2/lib/python3.8/site-packages/mordred/_base/calculator.py:247\u001b[0m, in \u001b[0;36mCalculator._calculate_one\u001b[0;34m(self, cxt, desc, reset)\u001b[0m\n\u001b[1;32m    245\u001b[0m ok \u001b[39m=\u001b[39m \u001b[39mFalse\u001b[39;00m\n\u001b[1;32m    246\u001b[0m \u001b[39mtry\u001b[39;00m:\n\u001b[0;32m--> 247\u001b[0m     r \u001b[39m=\u001b[39m desc\u001b[39m.\u001b[39;49mcalculate(\u001b[39m*\u001b[39;49m\u001b[39m*\u001b[39;49margs)\n\u001b[1;32m    248\u001b[0m     \u001b[39mif\u001b[39;00m \u001b[39mself\u001b[39m\u001b[39m.\u001b[39m_debug:\n\u001b[1;32m    249\u001b[0m         \u001b[39mself\u001b[39m\u001b[39m.\u001b[39m_check_rtype(desc, r)\n",
      "File \u001b[0;32m~/opt/miniconda3/envs/oce2/lib/python3.8/site-packages/mordred/PathCount.py:74\u001b[0m, in \u001b[0;36mPathCountCache.calculate\u001b[0;34m(self)\u001b[0m\n\u001b[1;32m     71\u001b[0m before \u001b[39m=\u001b[39m \u001b[39mNone\u001b[39;00m\n\u001b[1;32m     72\u001b[0m w \u001b[39m=\u001b[39m \u001b[39m1\u001b[39m\n\u001b[0;32m---> 74\u001b[0m \u001b[39mfor\u001b[39;00m i \u001b[39min\u001b[39;00m \u001b[39mself\u001b[39;49m\u001b[39m.\u001b[39;49m_bond_ids_to_atom_ids(path):\n\u001b[1;32m     75\u001b[0m     \u001b[39mif\u001b[39;00m i \u001b[39min\u001b[39;00m aids:\n\u001b[1;32m     76\u001b[0m         \u001b[39mbreak\u001b[39;00m\n",
      "File \u001b[0;32m~/opt/miniconda3/envs/oce2/lib/python3.8/site-packages/mordred/PathCount.py:50\u001b[0m, in \u001b[0;36mPathCountCache._bond_ids_to_atom_ids\u001b[0;34m(self, p)\u001b[0m\n\u001b[1;32m     47\u001b[0m     path \u001b[39m=\u001b[39m [a0f, a0t]\n\u001b[1;32m     48\u001b[0m     current \u001b[39m=\u001b[39m a1f \u001b[39mif\u001b[39;00m a0t \u001b[39m==\u001b[39m a1t \u001b[39melse\u001b[39;00m a1t\n\u001b[0;32m---> 50\u001b[0m \u001b[39mfor\u001b[39;00m i \u001b[39min\u001b[39;00m it:\n\u001b[1;32m     51\u001b[0m     anf, ant \u001b[39m=\u001b[39m \u001b[39mself\u001b[39m\u001b[39m.\u001b[39m_bonds[i]\n\u001b[1;32m     53\u001b[0m     path\u001b[39m.\u001b[39mappend(current)\n",
      "\u001b[0;31mKeyboardInterrupt\u001b[0m: "
     ]
    }
   ],
   "source": [
    "if TASK_NAME == \"ALL\":\n",
    "    results_dict = {}\n",
    "    for task in model_dict.keys():\n",
    "        print(\"__________________________\")\n",
    "        group = admet_group(path = 'data/')\n",
    "        predictions_list = []\n",
    "        for seed in tqdm([1, 2, 3, 4, 5]):\n",
    "            benchmark = group.get(task) \n",
    "            predictions = {}\n",
    "            name = benchmark['name']\n",
    "            train, test = benchmark['train_val'], benchmark['test']\n",
    "\n",
    "            model = model_from_dict(model_dict[task])\n",
    "            model.fit(train['Drug'], train['Y'])\n",
    "            y_pred_test = model.predict(test['Drug'])\n",
    "\n",
    "            predictions[name] = y_pred_test\n",
    "            predictions_list.append(predictions)\n",
    "        results = group.evaluate_many(predictions_list)\n",
    "        results_dict[task] = results[task.lower()]\n",
    "    print(results_dict)\n",
    "else:\n",
    "    group = admet_group(path = 'data/')\n",
    "    predictions_list = []\n",
    "    for seed in tqdm([1, 2, 3, 4, 5]):\n",
    "        group = admet_group(path = 'data/')\n",
    "        benchmark = group.get(TASK_NAME) \n",
    "        predictions = {}\n",
    "        name = benchmark['name']\n",
    "        train, test = benchmark['train_val'], benchmark['test']\n",
    "\n",
    "        model = model_from_dict(model_dict[TASK_NAME])\n",
    "        model.fit(train['Drug'], train['Y'])\n",
    "        y_pred_test = model.predict(test['Drug'])\n",
    "\n",
    "        predictions[name] = y_pred_test\n",
    "        predictions_list.append(predictions)\n",
    "\n",
    "    results = group.evaluate_many(predictions_list)\n",
    "    print(results)"
   ]
  },
  {
   "cell_type": "code",
   "execution_count": null,
   "metadata": {},
   "outputs": [],
   "source": [
<<<<<<< HEAD
    "print(\"______________________\")\n",
    "\n",
    "print(results_dict)\n",
    "\n",
    "print(\"______________________\")"
=======
    "\n",
    "[{'hia_hou': [0.992, 0.003]}, \n",
    "{'pgp_broccatelli': [0.945, 0.001]},\n",
    "{'bioavailability_ma': [0.715, 0.01]},\n",
    "{'bbb_martins': [0.922, 0.002]},\n",
    "{'herg': [0.876, 0.004]},\n",
    "{'ames': [0.864, 0.001]},\n",
    "{'dili': [0.929, 0.002]},\n",
    "{'cyp3a4_substrate_carbonmangels': [0.68, 0.012]},\n",
    "{'ld50_zhu': [0.612, 0.001]},\n",
    "{'caco2_wang': [0.284, 0.009]},\n",
    "{'ppbr_az': [8.499, 0.028]},\n",
    "{'cyp2c9_veith': [0.792, 0.005]}]\n"
   ]
  },
  {
   "cell_type": "markdown",
   "metadata": {},
   "source": [
    "Baseline Benchmark Results\n",
    "-------------\n",
    "|Property|Error|\n",
    "|-|-|\n",
    "|hia_hou |[0.992, 0.003] |\n",
    "|pgp_broccatelli |[0.945, 0.001] |\n",
    "|bioavailability_ma | [0.715, 0.01]|\n",
    "|bbb_martins |[0.922, 0.002] |\n",
    "|herg |[0.876, 0.004] |\n",
    "|ames |[0.864, 0.001] |\n",
    "|dili |[0.929, 0.002] |\n",
    "|cyp3a4_substrate_carbonmangels |[0.68, 0.012] |\n",
    "|ld50_zhu |[0.612, 0.001] |\n",
    "|caco2_wang |[0.284, 0.009] |\n",
    "|ppbr_az | [8.499, 0.028]|\n",
    "| cyp2c9_veith | [0.792, 0.005]|\n",
    "\n"
>>>>>>> 734b114f
   ]
  }
 ],
 "metadata": {
  "kernelspec": {
   "display_name": "Python 3.8.13 ('oce2')",
   "language": "python",
   "name": "python3"
  },
  "language_info": {
   "codemirror_mode": {
    "name": "ipython",
    "version": 3
   },
   "file_extension": ".py",
   "mimetype": "text/x-python",
   "name": "python",
   "nbconvert_exporter": "python",
   "pygments_lexer": "ipython3",
   "version": "3.8.13"
  },
  "orig_nbformat": 4,
  "vscode": {
   "interpreter": {
    "hash": "93a2d58e9abde3dcd320c1bd00f37757f1a89f66f2954644acc9bb57fa4a699b"
   }
  }
 },
 "nbformat": 4,
 "nbformat_minor": 2
}<|MERGE_RESOLUTION|>--- conflicted
+++ resolved
@@ -81,11 +81,7 @@
    "source": [
     "#EDIT THIS CELL\n",
     "#Specify 'ALL' or the task name enumerated in the keys of model_dict.\n",
-<<<<<<< HEAD
-    "TASK_NAME = 'HIA_Hou'"
-=======
     "TASK_NAME = 'CYP2D6_Veith'"
->>>>>>> 734b114f
    ]
   },
   {
@@ -177,13 +173,6 @@
    "metadata": {},
    "outputs": [],
    "source": [
-<<<<<<< HEAD
-    "print(\"______________________\")\n",
-    "\n",
-    "print(results_dict)\n",
-    "\n",
-    "print(\"______________________\")"
-=======
     "\n",
     "[{'hia_hou': [0.992, 0.003]}, \n",
     "{'pgp_broccatelli': [0.945, 0.001]},\n",
@@ -220,7 +209,6 @@
     "|ppbr_az | [8.499, 0.028]|\n",
     "| cyp2c9_veith | [0.792, 0.005]|\n",
     "\n"
->>>>>>> 734b114f
    ]
   }
  ],
