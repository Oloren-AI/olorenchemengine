--- conflicted
+++ resolved
@@ -843,13 +843,7 @@
         try: 
             processed, features = results[0], np.nan_to_num(results[1:], nan=0)
         except Exception as e:
-<<<<<<< HEAD
-            print(e)
-            print("ERROR ON %s" % smiles)
-            return None
-=======
             raise ValueError("%s can not be converted" % smiles)
->>>>>>> 0c8a3f18
 
         if processed is None:
             print("ERROR: %s" % smiles)
