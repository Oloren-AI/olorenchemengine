""" Machine learning algorithms for use with molecular vector representations and features from experimental data.
"""

import io
import json
from tempfile import NamedTemporaryFile

import joblib
import numpy as np
import pandas as pd
import scipy
from pandas.api.types import is_numeric_dtype
from rdkit import Chem
from sklearn.model_selection import RandomizedSearchCV

import olorenchemengine as oce
from olorenchemengine.representations import (
    BaseCompoundVecRepresentation,
    BaseVecRepresentation,
)

from .base_class import *

try:
    from pytorch_lightning import LightningModule

    lm_imports = (LightningModule, BaseClass)
except:
    lm_imports = (BaseClass,)

if isinstance(RandomizedSearchCV, MagicMock):
    rscvmodel_extends = (BaseEstimator,)
else:
    rscvmodel_extends = (
        RandomizedSearchCV,
        BaseEstimator,
    )


class RandomizedSearchCVModel(*rscvmodel_extends):

    """Wrapper class for RandomizedSearchCV"""

    def __init__(self, *args, **kwargs):
        self.obj = None
        super().__init__(*args, **kwargs)

    def fit(self, *args, **kwargs):
        super().fit(*args, **kwargs)
        self.obj = self.best_estimator_

    def predict(self, *args, **kwargs):
        if self.obj is None:
            raise ValueError("Model not fitted")
        return self.obj.predict(*args, **kwargs)


class RandomForestRegressor(BaseEstimator):

    """Wrapper for sklearn RandomForestRegressor"""

    @log_arguments
    def __init__(self, *args, **kwargs):
        from sklearn.ensemble import RandomForestRegressor

        self.obj = RandomForestRegressor(*args, **kwargs)


class RandomForestClassifier(BaseEstimator):

    """Wrapper for sklearn RandomForestClassifier"""

    @log_arguments
    def __init__(self, *args, **kwargs):
        from sklearn.ensemble import RandomForestClassifier

        self.obj = RandomForestClassifier(*args, **kwargs)

    def predict(self, X):
        return [x[1] for x in self.obj.predict_proba(X)]


class SVC(BaseEstimator):

    """Wrapper for sklearn SVC"""

    @log_arguments
    def __init__(self, *args, **kwargs):
        from sklearn.pipeline import make_pipeline
        from sklearn.preprocessing import StandardScaler
        from sklearn.svm import SVC

        self.obj = make_pipeline(StandardScaler(), SVC(*args, **kwargs))


class SVR(BaseEstimator):

    """Wrapper for sklearn SVR"""

    @log_arguments
    def __init__(self, *args, **kwargs):
        from sklearn.pipeline import make_pipeline
        from sklearn.preprocessing import StandardScaler
        from sklearn.svm import SVR

        self.obj = make_pipeline(StandardScaler(), SVR(*args, **kwargs))


class KBestLinearRegression(BaseEstimator):

    """Selects the K-best features and then does linear regression"""

    @log_arguments
    def __init__(self, k=1, *args, **lwargs):
        from sklearn.feature_selection import SelectKBest, mutual_info_regression
        from sklearn.linear_model import LinearRegression
        from sklearn.pipeline import Pipeline

        self.obj = Pipeline(
            [
                ("KBest", SelectKBest(mutual_info_regression, k=k)),
                ("LR", LinearRegression()),
            ]
        )


class LogisticRegression(BaseEstimator):

    """Wrapper for sklearn LogisticRegression"""

    @log_arguments
    def __init__(self, *args, **kwargs):
        from sklearn.linear_model import LogisticRegression

        self.obj = LogisticRegression(*args, **kwargs)


class RandomForestModel(BaseSKLearnModel):
    """Random forest model

        Parameters:
            n_estimators (int): The number of trees in the forest.
            max_depth (int): The maximum depth of the tree.
            max_features (int): The number of features to consider when looking for the best split.
            bootstrap (bool): Whether bootstrap samples are used when building trees.
            criterion (str): The function to measure the quality of a split.
            class_weight (str): Dict or 'balanced', defaults to None.

    Example
    ------------------------------
    import olorenchemengine as oce

    model = oce.RandomForestModel(representation = oce.MorganVecRepresentation(radius=2, nbits=2048), n_estimators = 1000)
    model.fit(train['Drug'], train['Y'])
    model.predict(test['Drug'])
    ------------------------------
    """

    @log_arguments
    def __init__(
        self,
        representation,
        max_features="log2",
        max_depth=None,
        criterion="entropy",
        class_weight=None,
        bootstrap=True,
        n_estimators=100,
        random_state=None,
        **kwargs
    ):
        if not class_weight is None:
            try:
                class_weight = {
                    int(k): float(v) for k, v in json.loads(class_weight).items()
                }
            except:
                class_weight = None
        regressor = RandomForestRegressor(
            n_estimators=n_estimators,
            max_features=max_features,
            min_samples_split=4,
            min_samples_leaf=4,
<<<<<<< HEAD
            max_depth = max_depth,
            n_jobs=-1,
            random_state=random_state
=======
            max_depth=max_depth,
            n_jobs=-1,
>>>>>>> 0e3958ef
        )
        classifier = RandomForestClassifier(
            max_features=max_features,
            min_samples_split=4,
            min_samples_leaf=4,
            n_estimators=n_estimators,
            n_jobs=-1,
            random_state=random_state,
            criterion=criterion,
            bootstrap=bootstrap,
            max_depth=max_depth,
            class_weight=class_weight,
        )
        super().__init__(representation, regressor, classifier, log=False, **kwargs)


class AutoRandomForestModel(BaseSKLearnModel, BaseObject):
    """RandomForestModel where parameters have automatically tuned hyperparameters

        Parameters:
            representation (str): The representation to use for the model.
            n_iter (int): The number of iterations to run the hyperparameter tuning.
            scoring (str): The scoring metric to use for the hyperparameter tuning.
            verbose (int): The verbosity level of the hyperparameter tuning.
            cv (int): The number of folds to use for the hyperparameter tuning.

    Example
    ------------------------------
    import olorenchemengine as oce

    model = oce.AutoRandomForestModel(representation = oce.MorganVecRepresentation(radius=2, nbits=2048))
    model.fit(train['Drug'], train['Y'])
    model.predict(test['Drug'])
    ------------------------------
    """

    @log_arguments
    def __init__(
        self, representation, n_iter=100, scoring=None, verbose=2, cv=5, **kwargs
    ):
        from sklearn.ensemble import RandomForestClassifier, RandomForestRegressor

        regressor = self.autofit(RandomForestRegressor(), n_iter, cv, scoring, verbose)
        classifier = self.autofit(
            RandomForestClassifier(), n_iter, cv, scoring, verbose
        )
        super().__init__(representation, regressor, classifier, log=False, **kwargs)

    def autofit(self, model, n_iter, cv, scoring, verbose):
        """Takes an XGBoost model and replaces its fit function with one that
        automatically tunes the model hyperparameters

        Parameters:
            model (sklearn model): The model to be tuned
            n_iter (int): Number of iterations to run the hyperparameter tuning
            cv (int): Number of folds to use for cross-validation
            scoring (str): Scoring metric to use for cross-validation
            verbose (int): Verbosity level

        Returns:
            model (sklearn model): The tuned model
        """

        params = {
            "n_estimators": [50, 100, 200, 500, 1000],
            "max_depth": [3, 4, 5, 6, 7],
            "min_samples_split": [2, 3, 4, 5, 6],
            "min_samples_leaf": [1, 2, 3, 4, 5],
            "max_features": ["sqrt", "log2", "auto"],
            "min_impurity_decrease": [0.0, 0.1, 0.2, 0.3, 0.4],
            "max_samples": [0.5, 0.75, 1.0],
        }

        return RandomizedSearchCVModel(
            estimator=model,
            param_distributions=params,
            n_iter=n_iter,
            cv=cv,
            scoring=scoring,
            verbose=verbose,
        )


class BaseMLPClassifier(BaseEstimator):

    """Wrapper for sklearn MLP"""

    @log_arguments
    def __init__(self, *args, **kwargs):
        from sklearn.neural_network import MLPClassifier

        self.obj = MLPClassifier(*args, **kwargs)


class BaseMLPRegressor(BaseEstimator):

    """Wrapper for sklearn MLP"""

    @log_arguments
    def __init__(self, *args, **kwargs):
        from sklearn.neural_network import MLPRegressor

        self.obj = MLPRegressor(*args, **kwargs)


class SklearnMLP(BaseSKLearnModel):
    """MLP Model based on sklearn implementation

        Parameters:
            representation (BaseVecRepresentation): The representation to use for the model.
            hidden_layer_sizes (list): The number of neurons in each hidden layer.
            activation (str): The activation function to use.
            solver (str): The solver to use.
            alpha (float): Learning rate.
            batch_size (int): The size of the minibatches for stochastic optimizers.
            learning_rate (str): The learning rate schedule.
            learning_rate_init (float): The initial learning rate for the solver.
            power_t (float): The exponent for inverse scaling learning rate.
            max_iter (int): Maximum number of iterations.

    Example
    ------------------------------
    import olorenchemengine as oce

    model = oce.SklearnMLP(representation = oce.MorganVecRepresentation(radius=2, nbits=2048))
    model.fit(train['Drug'], train['Y'])
    model.predict(test['Drug'])
    ------------------------------
    """

    @log_arguments
    def __init__(
        self,
        representation,
        hidden_layer_sizes=[100],
        activation="relu",
        solver="adam",
        alpha=0.0001,
        batch_size=32,
        learning_rate="constant",
        learning_rate_init=0.001,
        power_t=0.5,
        max_iter=200,
        log=True,
        **kwargs
    ):

        regressor = BaseMLPRegressor(
            hidden_layer_sizes=hidden_layer_sizes,
            activation=activation,
            learning_rate=learning_rate,
            solver=solver,
            alpha=alpha,
            batch_size=batch_size,
            learning_rate_init=learning_rate_init,
            power_t=power_t,
            max_iter=max_iter,
        )
        classifier = BaseMLPClassifier(
            hidden_layer_sizes=hidden_layer_sizes,
            activation=activation,
            learning_rate=learning_rate,
            solver=solver,
            alpha=alpha,
            batch_size=batch_size,
            learning_rate_init=learning_rate_init,
            power_t=power_t,
            max_iter=max_iter,
        )
        super().__init__(representation, regressor, classifier, log=False, **kwargs)


import pytorch_lightning as pl
import torch
import torch.nn as nn


class plMLP(pl.LightningModule):
    def __init__(self, hidden_layer_sizes, norm_layer, activation_layer, setting):
        super().__init__()
        hidden_layer_sizes = hidden_layer_sizes + [1]
        layers = []
        for i in range(len(hidden_layer_sizes) - 1):
            layers.append(nn.Linear(hidden_layer_sizes[i], hidden_layer_sizes[i + 1]))
            if not activation_layer is None and i < len(hidden_layer_sizes) - 2:
                layers.append(activation_layer())
            if not norm_layer is None and i < len(hidden_layer_sizes) - 2:
                layers.append(norm_layer())
        self.layers = nn.Sequential(*layers)
        if setting == "classification":
            self.layers.append(nn.Sigmoid())
            self.loss = nn.CrossEntropyLoss()
        else:
            self.loss = nn.MSELoss()

    def forward(self, x):
        return self.layers(x)

    def training_step(self, batch, batch_idx):
        x, y = batch
        x = x.view(x.size(0), -1)
        y_hat = self.layers(x)
        loss = self.loss(y_hat, y)
        self.log("train_loss", loss)
        return loss

    def configure_optimizers(self):
        optimizer = torch.optim.Adam(self.parameters(), lr=1e-4)
        return optimizer


class TorchMLP(BaseModel):
    """MLP Model based on torch implementation

        Parameters:
            representation (BaseVecRepresentation): The representation to use for the model.
            hidden_layer_sizes (list): The number of neurons in each hidden layer.
            norm_layer (str): The normalization to use for a final normalization layer. Default None.
            activation_layer (str): The activation function to use for a final activation layer. Default None.
            dropout (float): The dropout rate to use for the model.

    Example
    ------------------------------
    import olorenchemengine as oce

    model = oce.TorchMLP(representation = oce.MorganVecRepresentation(radius=2, nbits=2048))
    model.fit(train['Drug'], train['Y'])
    model.predict(test['Drug'])
    ------------------------------
    """

    @log_arguments
    def __init__(
        self,
        representation,
        hidden_layer_sizes=[100],
        norm_layer: str = None,
        activation_layer: str = None,
        dropout: float = 0.0,
        log=True,
        **kwargs
    ):
        self.representation = representation
        self.hidden_layer_sizes = hidden_layer_sizes
        import torch.nn as nn

        if activation_layer == "leakyrelu":
            self.activation_layer = nn.LeakyReLU
        elif activation_layer == "relu":
            self.activation_layer = nn.ReLU
        elif activation_layer == "tanh":
            self.activation_layer = nn.Tanh
        elif activation_layer == "sigmoid":
            self.activation_layer = nn.Sigmoid
        else:
            self.activation_layer = None

        if norm_layer == "batchnorm":
            self.norm_layer = nn.BatchNorm1d
        elif norm_layer == "layernorm":
            self.norm_layer = nn.LayerNorm
        else:
            self.norm_layer = None

        self.dropout = dropout

        super().__init__(representation, log=False)

    def preprocess(self, X, y, fit=False):
        if self.representation is None:
            return X
        else:
            return self.representation.convert(X, fit=fit)

    def _fit(self, X, y):
        import pytorch_lightning as pl
        import torch
        import torch.nn as nn

        self.network = plMLP(
            hidden_layer_sizes=[len(X[0])] + self.hidden_layer_sizes,
            norm_layer=self.norm_layer,
            activation_layer=self.activation_layer,
            setting=self.setting,
        )

        from torch.utils.data import DataLoader, TensorDataset

        y = np.array(y.tolist())
        device = torch.device(oce.CONFIG["MAP_LOCATION"])
        dataset = TensorDataset(
            torch.from_numpy(X).float().to(device),
            torch.from_numpy(y).float().to(device),
        )
        loader = DataLoader(dataset, batch_size=32)

        self.trainer = pl.Trainer(
            accelerator="auto",
            devices=1
            if torch.cuda.is_available()
            else None,  # limiting got iPython runs
            max_epochs=10,
        )

        self.trainer.fit(self.network, loader)

    def _predict(self, X):
        import torch

        # from torch.utils.data import TensorDataset, DataLoader
        device = torch.device(oce.CONFIG["MAP_LOCATION"])
        # dataset = TensorDataset(torch.from_numpy(X).float().to(device))
        # loader = DataLoader(dataset, batch_size=1)
        # return self.trainer.predict(self.network, loader)
        self.network.to(device)
        return (
            self.network(torch.from_numpy(X).float().to(device)).detach().cpu().numpy()
        )

    def _save(self) -> str:
        d = super()._save()
        if not hasattr(self, "network"):
            return d
        buffer = io.BytesIO()
        import torch

        torch.save(self.network, buffer)
        d.update({"save": buffer.getvalue()})
        return d

    def _load(self, d):
        super()._load(d)
        if not "save" in d:
            return
        import torch

        self.network = torch.load(io.BytesIO(d["save"]))


class XGBoostModel(BaseSKLearnModel, BaseObject):
    """XGBoost model

        Parameters:
            representation (str): The representation to use for the model
            n_iter (int): Number of iterations to run the hyperparameter tuning
            cv (int): Number of folds to use for cross-validation
            scoring (str): Scoring metric to use for cross-validation
            verbose (int): Verbosity level

    Example
    ------------------------------
    import olorenchemengine as oce

    model = oce.XGBoostModel(representation = oce.MorganVecRepresentation(radius=2, nbits=2048))
    model.fit(train['Drug'], train['Y'])
    model.predict(test['Drug'])
    ------------------------------
    """

    @log_arguments
    def __init__(
        self,
        representation,
        n_estimators=2000,
        max_depth=7,
        subsample=0.5,
        max_leaves=5,
        learning_rate=0.05,
        colsample_bytree=0.8,
        **kwargs
    ):
        from xgboost import XGBClassifier, XGBRegressor

        regressor = XGBRegressor(
            tree_method="gpu_hist",
            n_estimators=n_estimators,
            max_depth=max_depth,
            max_leaves=max_leaves,
            learning_rate=learning_rate,
            subsample=subsample,
            colsample_bytree=colsample_bytree,
        )

        classifier = XGBClassifier(
            tree_method="gpu_hist",
            n_estimators=n_estimators,
            max_depth=max_depth,
            max_leaves=max_leaves,
            learning_rate=learning_rate,
            subsample=subsample,
            colsample_bytree=colsample_bytree,
        )

        super().__init__(representation, regressor, classifier, log=False, **kwargs)


class ZWK_XGBoostModel(BaseSKLearnModel, BaseObject):
    """XGBoost model from https://github.com/smu-tao-group/ADMET_XGBoost

        Parameters:
            representation (str): The representation to use for the model.
            n_iter (int): The number of iterations to run the hyperparameter tuning.
            scoring (str): The scoring metric to use for the hyperparameter tuning.
            verbose (int): The verbosity level of the hyperparameter tuning.
            cv (int): The number of folds to use for the hyperparameter tuning.

    Example
    ------------------------------
    import olorenchemengine as oce

    model = oce.ZWK_XGBoostModel(representation = oce.MorganVecRepresentation(radius=2, nbits=2048))
    model.fit(train['Drug'], train['Y'])
    model.predict(test['Drug'])
    ------------------------------
    """

    @log_arguments
    def __init__(
        self, representation, n_iter=100, scoring=None, verbose=2, cv=5, **kwargs
    ):
        from xgboost import XGBClassifier, XGBRegressor

        if scoring == "spearman":
            from scipy.stats import spearmanr
            from sklearn.metrics import make_scorer

            def spearman_loss_func(y_true, y_pred):
                """spearman metric"""
                return spearmanr(y_true, y_pred)[0]

            spearman = make_scorer(spearman_loss_func)
            scoring = spearman

        regressor = self.autofit(
            XGBRegressor(tree_method="gpu_hist"), n_iter, cv, scoring, verbose
        )
        classifier = self.autofit(
            XGBClassifier(tree_method="gpu_hist"), n_iter, cv, scoring, verbose
        )

        super().__init__(representation, regressor, classifier, log=False, **kwargs)

    def autofit(self, model, n_iter, cv, scoring, verbose):
        """Takes an XGBoost model and replaces its fit function with one that
        automatically tunes the model hyperparameters

        Parameters:
            model (sklearn model): The model to be tuned
            n_iter (int): Number of iterations to run the hyperparameter tuning
            cv (int): Number of folds to use for cross-validation
            scoring (str): Scoring metric to use for cross-validation
            verbose (int): Verbosity level

        Returns:
            model (sklearn model): The tuned model
        """

        params = {
            "n_estimators": [50, 100, 200, 500, 1000],
            "max_depth": [3, 4, 5, 6, 7],
            "learning_rate": [0.001, 0.005, 0.01, 0.1],
            "subsample": [0.3, 0.4, 0.5, 0.6, 0.7, 0.8, 0.9, 1.0],
            "colsample_bytree": [0.3, 0.4, 0.5, 0.6, 0.7, 0.8, 0.9, 1.0],
            "reg_alpha": [0, 0.1, 1, 5, 10, 20, 25, 30],
            "reg_lambda": [0, 0.1, 1, 5, 10, 20, 25, 30],
            "min_child_weight": [1, 2, 3],
        }

        return RandomizedSearchCVModel(
            estimator=model,
            param_distributions=params,
            n_iter=n_iter,
            cv=cv,
            scoring=scoring,
            verbose=verbose,
        )


class SupportVectorMachine(BaseSKLearnModel):

    """Support vector machine

        Parameters:
            representations (str): The representation to use for the model.
            kernel (str): The kernel to use for the model.
            C (float): The C parameter for the model.
            gamma (float): The gamma parameter for the model.
            coef0 (float): The coef0 parameter for the model.
            cache_size (int): The cache size parameter for the model.

    Example
    ------------------------------
    import olorenchemengine as oce

    model = oce.SupportVectorMachine(representation = oce.MorganVecRepresentation(radius=2, nbits=2048))
    model.fit(train['Drug'], train['Y'])
    model.predict(test['Drug'])
    ------------------------------
    """

    @log_arguments
    def __init__(
        self,
        representation,
        C=0.8,
        kernel="rbf",
        gamma="scale",
        coef0=0,
        cache_size=500,
        **kwargs
    ):
        regressor = SVR(
            C=C,
            kernel=kernel,
            gamma=gamma,
            coef0=coef0,
            cache_size=cache_size,
        )
        classifier = SVC(
            C=C,
            kernel=kernel,
            gamma=gamma,
            coef0=coef0,
            cache_size=cache_size,
        )
        super().__init__(representation, regressor, classifier, log=False, **kwargs)


class KNeighborsRegressor(BaseEstimator):

    """Wrapper for sklearn KNeighborsRegressor"""

    @log_arguments
    def __init__(self, *args, **kwargs):
        from sklearn.neighbors import KNeighborsRegressor

        self.obj = KNeighborsRegressor(*args, **kwargs)


class KNeighborsClassifier(BaseEstimator):

    """Wrapper for sklearn KNeighborsClassifier"""

    @log_arguments
    def __init__(self, *args, **kwargs):
        from sklearn.neighbors import KNeighborsClassifier

        self.obj = KNeighborsClassifier(*args, **kwargs)

    def predict(self, X):
        return [x[1] for x in self.obj.predict_proba(X)]


class KNN(BaseSKLearnModel):

    """KNN model

        Parameters:
            representations (str): The representation to use for the model.

    Example
    ------------------------------
    import olorenchemengine as oce

    model = oce.KNN(representation = oce.MorganVecRepresentation(radius=2, nbits=2048))
    model.fit(train['Drug'], train['Y'])
    model.predict(test['Drug'])
    ------------------------------
    """

    @log_arguments
    def __init__(self, representation, **kwargs):
        regressor = KNeighborsRegressor(**kwargs)
        classifier = KNeighborsClassifier(**kwargs)
        super().__init__(representation, regressor, classifier, log=False, **kwargs)


class MLP(BaseSKLearnModel):

    """MLP model

        Parameters:
            representation (BaseVecRepresentation): The representation to use for the model.
            hidden_layer_sizes (List[int]): The hidden layer sizes to use for the model.
            activation (str): The activation function to use for the model.
            epochs (int): The number of epochs to use for the model.
            batch_size (int): The batch size to use for the model.
            lr (float): The learning rate to use for the model.
            dropout (float): The dropout rate to use for the model.
            kernel_regularizer (float): The kernel regularizer to use for the model.

    Example
    ------------------------------
    import olorenchemengine as oce

    model = oce.MLP(representation = oce.MorganVecRepresentation(radius=2, nbits=2048))
    model.fit(train['Drug'], train['Y'])
    model.predict(test['Drug'])
    ------------------------------
    """

    def preprocess(self, X, y, fit=False):
        if self.representation is None:
            return np.array(X)
        else:
            return np.array(self.representation.convert(X, fit=fit))

    # specify parameters
    @log_arguments
    def __init__(
        self,
        representation: BaseVecRepresentation,
        layer_dims=[2048, 512, 128],
        activation="tanh",
        epochs=100,
        batch_size=16,
        lr=0.0005,
        dropout=0,
        kernel_regularizer=1e-4,
        **kwargs
    ):

        super().__init__(
            representation,
            TorchMLP(
                None,
                layer_dims=layer_dims,
                activation=activation,
                epochs=epochs,
                batch_size=batch_size,
                dropout=dropout,
                kernel_regularizer=kernel_regularizer,
                lr=lr,
                task="regression",
            ),
            TorchMLP(
                None,
                layer_dims=layer_dims,
                activation=activation,
                epochs=epochs,
                batch_size=batch_size,
                dropout=dropout,
                kernel_regularizer=kernel_regularizer,
                lr=lr,
                task="classification",
            ),
            log=False,
            **kwargs
        )


class GuessingRegression(BaseModel):

    """Guessing model for regression, used to infer non-linear relationships.

    This model tries different non-linear relationships between each feature and
    property, selecting the best such relationship for each feature. Then the
    features are transformed then either aggregated using linear regression or
    averages to obtain the final prediction for the property. This is best used
    for using experimental features with direct relationships to the properties.

    Attributes:
        transformations (List[Callable]): List of transformations to apply to
            the data i.e. possible relationships between feature and property.
        state (Dict[str, Tuple[int, float, float]]): State of the model,
            best transformation for each feature.
        reg (str): Method to use for combining features,
            either "lr" linear regression or "avg" average."""

    @log_arguments
    def __init__(self, config="full", reg="lr", **kwargs):

        safe_log = lambda x: np.log10(np.abs(x + 1e-3))
        safe_divide = lambda x1, x2: x1 / (np.abs(x2) + 1e-3)

        self.transformations = [
            (
                lambda x: safe_log(x),
                lambda y: safe_log(y),
                lambda A, B: lambda x: np.exp(B + A * np.log(x)),
                "x: log x, y: log y",
            ),
            (lambda x: x, lambda y: y, lambda A, B: lambda x: A * x + B, "x: x, y: y"),
            (
                lambda x: x,
                lambda y: safe_log(y),
                lambda A, B: lambda x: np.exp(B + A * x),
                "x: x, y: log y",
            ),
            (
                lambda x: safe_log(x),
                lambda y: y,
                lambda A, B: lambda x: B * safe_log(x) + A,
                "x: log x, y: y",
            ),
            (
                lambda x: safe_divide(1, x),
                lambda y: y,
                lambda A, B: lambda x: safe_divide((A + B * x), x),
                "x: 1/x, y: y",
            ),
            (
                lambda x: x,
                lambda y: safe_divide(1, y),
                lambda A, B: lambda x: safe_divide(1, (B + A * x)),
                "x: x, y: 1/y",
            ),
            (
                lambda x: safe_divide(1, x),
                lambda y: safe_divide(1, y),
                lambda A, B: lambda x: safe_divide(1, (B + A * x)),
                "x: 1/x, y: 1/y",
            ),
        ]
        self.state = {}
        if reg == "lr":
            self.reg = LinearRegression()
        if reg == "avg":
            self.reg = None
        super().__init__(log=False, **kwargs)

    def preprocess(self, X, y, fit=False):
        """This method is used to preprocess the data before training.

        Parameters:
            X (np.ndarray): List of lists of features.
            y (np.array): List of properties.

        Returns:
            np.ndarray: List of lists of features.
            Shape: (n_samples, n_features)"""
        return X.copy()

    def linearize(self, X):
        """Linearize the data--apply the best transformation for each feature.

        Parameters:
            X (np.ndarray): List of lists of features.

        Returns:
            np.ndarray: List of lists of features.
            Shape: (n_samples, n_features)"""
        out = pd.DataFrame()
        for c in self.state.keys():
            trans = self.transformations[self.state[c][0]][2]
            out[c] = trans(self.state[c][1], self.state[c][2])(X[c])
        return out

    def _fit(self, X_train, y_train):
        assert isinstance(X_train, pd.DataFrame)
        best = ""
        for c in X_train.columns.tolist():
            if is_numeric_dtype(X_train[c]):
                df2 = pd.DataFrame({"x": X_train[c], "y": y_train}).dropna()
                r2max = -1
                for i, trans in enumerate(self.transformations):
                    t0 = trans[0](df2["x"])
                    t1 = trans[1](df2["y"])
                    A, B, r, p, se = scipy.stats.linregress(t0, t1)
                    if r**2 > r2max:
                        r2max = r**2
                        best = trans[3]
                        self.state[c] = (i, A, B, r2max)
                print(c)
                print(best)
                print(r2max)

        X_train = self.linearize(X_train)
        X_train["y"] = y_train
        X_train = X_train.dropna()
        if not self.reg is None:
            self.reg.fit(X_train.loc[:, X_train.columns != "y"], X_train["y"])

    def _predict(self, X):
        X = self.linearize(X)
        if self.reg == "lr":
            return self.reg.predict(X)
        else:
            return X.mean(axis=1)

    def _save(self):
        d = super()._save()
        if not self.reg is None:
            d.update({"reg": self.reg._save(), "state": self.state})
        else:
            d.update({"state": self.state})
        return d

    def _load(self, d):
        super()._load(d)
        if not self.reg is None:
            self.reg._load(d["reg"])
        self.state = d["state"]


class FeaturesClassification(BaseModel):

    """FeaturesClassification uses machine learning models to classify features
    based on their experimental data

    Attributes:
        obj (sklearn.base.BaseEstimator): Machine learning model to use.

    Parameters:
        config (str): Configuration to use for the model."""

    @log_arguments
    def __init__(self, config="lineardiscriminant"):
        """FeaturesClassfication constructor

        Args:
            config (str, optional): Type of machine learning model to use to
                classify features. Options are "lineardiscriminant",
                "gaussiannb", "quadraticdiscriminant", "knearestneighbors".
                Defaults to "lineardiscriminant".
        """
        self.numeric_cols = []
        if config == "lineardiscriminant":
            from sklearn.discriminant_analysis import LinearDiscriminantAnalysis

            self.obj = LinearDiscriminantAnalysis()
        elif config == "gaussiannb":
            from sklearn.naive_bayes import GaussianNB

            self.obj = GaussianNB()
        elif config == "quadraticdiscriminant":
            from sklearn.discriminant_analysis import QuadraticDiscriminantAnalysis

            self.obj = QuadraticDiscriminantAnalysis()
        elif config == "knearestneighbors":
            from sklearn.neighbors import KNeighborsClassifier

            self.obj = KNeighborsClassifier()

    def _fit(self, X_train, y_train):
        self.numeric_cols = [
            c for c in X_train.columns.tolist() if is_numeric_dtype(X_train[c])
        ]
        X_train = X_train[self.numeric_cols]
        self.obj.fit(X_train, y_train)

    def _predict(self, X):
        X = X[self.numeric_cols]
        return self.obj.predict(X).astype(float)

    def _save(self):
        b = io.BytesIO()
        joblib.dump(self.obj, b)
        return {"obj": b.getvalue(), "numeric_cols": self.numeric_cols}

    def _load(self, d):
        super()._load(d)
        self.obj = joblib.load(io.BytesIO(d["obj"]))
        self.numeric_cols = d["numeric_cols"]<|MERGE_RESOLUTION|>--- conflicted
+++ resolved
@@ -181,14 +181,9 @@
             max_features=max_features,
             min_samples_split=4,
             min_samples_leaf=4,
-<<<<<<< HEAD
             max_depth = max_depth,
             n_jobs=-1,
             random_state=random_state
-=======
-            max_depth=max_depth,
-            n_jobs=-1,
->>>>>>> 0e3958ef
         )
         classifier = RandomForestClassifier(
             max_features=max_features,
