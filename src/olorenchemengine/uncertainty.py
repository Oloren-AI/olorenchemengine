--- conflicted
+++ resolved
@@ -73,7 +73,7 @@
     @log_arguments
     def __init__(self, ensemble_model = None, n_ensembles = 16, bootstrap_size = 0.25, log=True, **kwargs):
         self.bootstrap_size = bootstrap_size
-        super().__init__(ensemble_model = ensemble_model, n_ensembles = n_ensembles,log=False, **kwargs)
+        super().__init__(ensemble_model = ensemble_model, n_ensembles = n_ensembles, log=False, **kwargs)
 
     def build(
         self,
@@ -187,21 +187,13 @@
         super().__init__(log=False, **kwargs)
 
     def calculate(self, X, y_pred):
-<<<<<<< HEAD
+        X = SMILESRepresentation().convert(X)
         ref_fps = self.get_fps(X)
 
         def sdc(fp):
             TS = np.array(BulkTanimotoSimilarity(fp, self.train_fps))
             return np.sum(np.exp(-self.a * (1 - TS) / TS))
         sdc_vec = np.vectorize(sdc)
-=======
-        X = SMILESRepresentation().convert(X)
-        def sdc(smi):
-            mol = Chem.MolFromSmiles(smi)
-            ref_fp = AllChem.GetMorganFingerprint(mol, 2)
-            TD = 1 - np.array(BulkTanimotoSimilarity(ref_fp, self.train_fps))
-            return np.sum(np.exp(-self.a * TD / (1 - TD)))
->>>>>>> 259f6aac
 
         return sdc_vec(ref_fps)
 
@@ -226,6 +218,7 @@
 
     def calculate(self, X, y_pred):
         X = SMILESRepresentation().convert(X)
+        
         def dist(smi, pred):
             mol = Chem.MolFromSmiles(smi)
             ref_fp = AllChem.GetMorganFingerprint(mol, 2)
@@ -298,16 +291,8 @@
         super().__init__(log=False, **kwargs)
 
     def calculate(self, X, y_pred):
-<<<<<<< HEAD
+        X = SMILESRepresentation().convert(X)
         ref_fps = self.get_fps(X)
-=======
-        X = SMILESRepresentation().convert(X)
-        def mean_sim(smi):
-            mol = Chem.MolFromSmiles(smi)
-            ref_fp = AllChem.GetMorganFingerprint(mol, 2)
-            similarity = np.array(BulkTanimotoSimilarity(ref_fp, self.train_fps))
-            return np.mean(sorted(similarity)[-self.k :])
->>>>>>> 259f6aac
 
         def mean_sim(fp):
             similarity = np.array(BulkTanimotoSimilarity(fp, self.train_fps))
@@ -411,8 +396,8 @@
     """
 
     @log_arguments
-    def __init__(self):
-        pass
+    def __init__(log=True, self):
+        super().__init__(log=False, **kwargs)
 
     def calculate(self, X, y_pred):
         pass
@@ -671,16 +656,13 @@
     """
 
     @log_arguments
-<<<<<<< HEAD
     def __init__(
         self, 
         error_models: List[BaseErrorModel], 
-        reduction: BaseReduction = FactorAnalysis(n_components = 1)
-    ):
-=======
-    def __init__(self, error_models: List[BaseErrorModel], reduction: BaseReduction, log=True,
-                 **kwargs):
->>>>>>> 259f6aac
+        reduction: BaseReduction = FactorAnalysis(n_components = 1),
+        log=True,
+        **kwargs
+    ):
         if not isinstance(error_models, list):
             raise TypeError("error_models must be a list")
         self.error_models = error_models
