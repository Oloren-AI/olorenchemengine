""" Techniques for quantifying uncertainty and estimating confidence intervals for all oce models.
"""

from cmath import exp
from tkinter import N

import numpy as np
<<<<<<< HEAD

from rdkit.DataStructs.cDataStructs import BulkTanimotoSimilarity
from rdkit.Chem import AllChem
=======
import pandas as pd
from rdkit.Chem import AllChem
from rdkit.DataStructs.cDataStructs import BulkTanimotoSimilarity
from sklearn.cross_decomposition import PLSRegression
from sklearn.decomposition import PCA
from sklearn.neighbors import NearestNeighbors
from sklearn.preprocessing import OneHotEncoder

import olorenchemengine as oce

from .base_class import *
from .basics import *
from .dataset import *
from .representations import *
>>>>>>> ccc984ea

class BaseEnsembleModel(BaseErrorModel):
    """ BaseEnsembleModel is the base class for error models that estimate
        uncertainty based on the variance of an ensemble of models.
    """

    @log_arguments
    def __init__(self, ensemble_model = None, n_ensembles = 16):            
        self.ensemble_model = ensemble_model
        self.n_ensembles = n_ensembles

    def build(
        self,
        model: BaseModel,
        X: Union[pd.DataFrame, np.ndarray, list, pd.Series],
        y: Union[np.ndarray, list, pd.Series],
    ):
        super().build(model, X, y)
        if self.ensemble_model is None:
            self.ensemble_model = self.model.copy()
        self.ensembles = []
    
    def calculate(self, X, y_pred):
        predictions = np.stack([model.predict(X) for model in tqdm(self.ensembles)])
        return np.var(predictions, axis=0)

    def _save(self) -> dict:
        d = super()._save()
        if hasattr(self, "ensembles"):
            d.update({"ensembles": [model._save() for model in self.ensembles]})
        return d

    def _load(self, d) -> None:
        super()._load(d)
        if "ensembles" in d.keys():
            self.ensembles = [model._load() for model in d["ensembles"]]
    
class BootstrapEnsemble(BaseEnsembleModel):
    """ BootstrapEnsemble estimates uncertainty based on the variance of several
        models trained on bootstrapped samples of the training data.

        Parameters:
            ensemble_model (BaseModel): Model used for ensembling. Defaults to the same as the original model.
            n_ensembles (int): Number of ensembles
            bootstrap_size (float): Proportion of training data to train each ensemble model
    
    Example
    ------------------------------
    import olorenchemengine as oce

    model = oce.RandomForestModel(representation = oce.MorganVecRepresentation(radius=2, nbits=2048), n_estimators = 1000)
    model.fit_cv(train["Drug"], train["Y"], error_model = oce.BootstrapEnsemble(n_ensembles = 10))
    model.predict(test["Drug"], return_ci = True)
    ------------------------------
    """
    
    @log_arguments
    def __init__(self, ensemble_model = None, n_ensembles = 16, bootstrap_size = 0.25):
        super().__init__(ensemble_model = ensemble_model, n_ensembles = n_ensembles)
        self.bootstrap_size = bootstrap_size

    def build(
        self,
        model: BaseModel,
        X: Union[pd.DataFrame, np.ndarray, list, pd.Series],
        y: Union[np.ndarray, list, pd.Series],
    ):
        super().build(model, X, y)

        from sklearn.model_selection import train_test_split
        
        for _ in tqdm(range(self.n_ensembles)):
            X_train, X_test, y_train, y_test = train_test_split(
                self.X_train, self.y_train, train_size=self.bootstrap_size
            )
            ensemble_model = self.ensemble_model.copy()
            ensemble_model.fit(X_train, y_train)
            self.ensembles.append(ensemble_model)

class RandomForestEnsemble(BaseEnsembleModel):
    """ RandomForestEnsemble estimates uncertainty based on the variance of several
        random forest models initialized to different random states.

        Parameters:
            ensemble_model (BaseModel): Model used for ensembling. Defaults to the same as the original model.
            n_ensembles (int): Number of ensembles
    
    Example
    ------------------------------
    import olorenchemengine as oce

    model = oce.RandomForestModel(representation = oce.MorganVecRepresentation(radius=2, nbits=2048), n_estimators = 1000)
    model.fit_cv(train["Drug"], train["Y"], error_model = oce.RandomForestEnsemble(n_ensembles = 10))
    model.predict(test["Drug"], return_ci = True)
    ------------------------------
    """
    
    def build(
        self,
        model: BaseModel,
        X: Union[pd.DataFrame, np.ndarray, list, pd.Series],
        y: Union[np.ndarray, list, pd.Series],
        **kwargs
    ):
        super().build(model, X, y)
        
        for n in tqdm(range(self.n_ensembles)):
            ensemble_model = RandomForestModel(
                oce.MorganVecRepresentation(radius=2, nbits=2048), 
                random_state=n, 
                **kwargs
            )
            ensemble_model.fit(self.X_train, self.y_train)
            self.ensembles.append(ensemble_model)

class BaseFingerprintModel(BaseErrorModel):
    """BaseFingerprintModel is the base class for error models that require the
    computation of Morgan Fingerprints.
    """

    def build(
        self,
        model: BaseModel,
        X: Union[pd.DataFrame, np.ndarray, list, pd.Series],
        y: Union[np.ndarray, list, pd.Series],
    ):
        super().build(model, X, y)
        if isinstance(self.X_train, pd.DataFrame):
            self.X_train.columns = ["SMILES"]
        smiles = SMILESRepresentation().convert(self.X_train)
        mols = [Chem.MolFromSmiles(smi) for smi in smiles]
        self.train_fps = [AllChem.GetMorganFingerprint(mol, 2) for mol in mols]

    def _save(self) -> dict:
        d = super()._save()
        if hasattr(self, "train_fps"):
            d.update({"train_fps": self.train_fps})
        return d

    def _load(self, d) -> None:
        super()._load(d)
        if "train_fps" in d.keys():
            self.train_fps = d["train_fps"]


class SDC(BaseFingerprintModel):
    """SDC is an error model that predicts error bars based on the Sum of
        Distance-weighted Contributions: `Molecular Similarity-Based Domain
        Applicability Metric Efficiently Identifies Out-of-Domain Compounds
        <http://dx.doi.org/10.1021/acs.jcim.8b00597>`_

        Parameters:
            a (int or float, optional): Value of a in the SDC formula. Default 3.

    Example
    ------------------------------
    import olorenchemengine as oce

    model = oce.RandomForestModel(representation = oce.MorganVecRepresentation(radius=2, nbits=2048), n_estimators = 1000)
    model.fit_cv(train["Drug"], train["Y"], error_model = oce.SDC())
    model.predict(test["Drug"], return_ci = True)
    ------------------------------
    """

    @log_arguments
    def __init__(self, a=3):
        self.a = a

    def calculate(self, X, y_pred):
        def sdc(smi):
            mol = Chem.MolFromSmiles(smi)
            ref_fp = AllChem.GetMorganFingerprint(mol, 2)
            TD = 1 - np.array(BulkTanimotoSimilarity(ref_fp, self.train_fps))
            return np.sum(np.exp(-self.a * TD / (1 - TD)))

        return np.array([sdc(smi) for smi in tqdm(X)])


class TargetDistDC(SDC):
    """TargetDistDC is an error model that calculates the root-mean-square
        difference between the predicted activity of the target molecule and
        the observed activities of all training molecules, weighted by the DC.

        Parameters:
            a (int or float, optional): Value of a in the SDC formula. Default 3.

    Example
    ------------------------------
    import olorenchemengine as oce

    model = oce.RandomForestModel(representation = oce.MorganVecRepresentation(radius=2, nbits=2048), n_estimators = 1000)
    model.fit_cv(train["Drug"], train["Y"], error_model = oce.TargetDistDC())
    model.predict(test["Drug"], return_ci = True)
    ------------------------------
    """

    def calculate(self, X, y_pred):
        def dist(smi, pred):
            mol = Chem.MolFromSmiles(smi)
            ref_fp = AllChem.GetMorganFingerprint(mol, 2)
            TD = 1 - np.array(BulkTanimotoSimilarity(ref_fp, self.train_fps))
            DC = np.exp(-self.a * TD / (1 - TD))
            error = np.abs(self.y_train - pred)
            if np.sum(DC) == 0:
                return np.sqrt(np.mean(error))
            return np.sqrt(np.dot(DC, error) / np.sum(DC))

        X = np.array(X).flatten()
        return np.array([dist(smi, pred) for smi, pred in tqdm(zip(X, y_pred))])


class TrainDistDC(SDC):
    """TrainDistDC is an error model that calculates the root-mean-square
        difference between the predicted and observed activities of all
        training molecules, weighted by the DC.

        Parameters:
            a (int or float, optional): Value of a in the SDC formula. Default 3.

    Example
    ------------------------------
    import olorenchemengine as oce

    model = oce.RandomForestModel(representation = oce.MorganVecRepresentation(radius=2, nbits=2048), n_estimators = 1000)
    model.fit_cv(train["Drug"], train["Y"], error_model = oce.TrainDistDC())
    model.predict(test["Drug"], return_ci = True)
    ------------------------------
    """

    def calculate(self, X, y_pred):
        residuals = np.abs(self.y_train - self.y_pred_train)

        def dist(smi):
            mol = Chem.MolFromSmiles(smi)
            ref_fp = AllChem.GetMorganFingerprint(mol, 2)
            TD = 1 - np.array(BulkTanimotoSimilarity(ref_fp, self.train_fps))
            DC = np.exp(-self.a * TD / (1 - TD))
            if np.sum(DC) == 0:
                return np.sqrt(np.mean(residuals))
            return np.sqrt(np.dot(DC, residuals) / np.sum(DC))

        return np.array([dist(smi) for smi in tqdm(X)])


class KNNSimilarity(BaseFingerprintModel):
    """NNSimilarity is an error model that calculates mean Tanimoto similarity
        between the target molecule and the k most similar training molecules
        using a Morgan Fingerprint with a radius of 2 bonds.

        Parameters:
            k (int, optional): Number of nearest neighbors to consider. Default 5.

    Example
    ------------------------------
    import olorenchemengine as oce

    model = oce.RandomForestModel(representation = oce.MorganVecRepresentation(radius=2, nbits=2048), n_estimators = 1000)
    model.fit_cv(train["Drug"], train["Y"], error_model = oce.KNNSimilarity())
    model.predict(test["Drug"], return_ci = True)
    ------------------------------
    """

    @log_arguments
    def __init__(self, k=5):
        self.k = k

    def calculate(self, X, y_pred):
        def mean_sim(smi):
            mol = Chem.MolFromSmiles(smi)
            ref_fp = AllChem.GetMorganFingerprint(mol, 2)
            similarity = np.array(BulkTanimotoSimilarity(ref_fp, self.train_fps))
            return np.mean(sorted(similarity)[-self.k :])

        return np.array([mean_sim(smi) for smi in tqdm(X)])


class TargetDistKNN(KNNSimilarity):
    """TargetDistKNN is an error model that calculates the root-mean-square
        difference between the predicted activity of the target molecule and
        the observed activities of the k most similar training molecules,
        weighted by their similarity.

        Parameters:
            k (int, optional): Number of nearest neighbors to consider. Default 5.

    Example
    ------------------------------
    import olorenchemengine as oce

    model = oce.RandomForestModel(representation = oce.MorganVecRepresentation(radius=2, nbits=2048), n_estimators = 1000)
    model.fit_cv(train["Drug"], train["Y"], error_model = oce.TargetDistKNN())
    model.predict(test["Drug"], return_ci = True)
    ------------------------------
    """

    def calculate(self, X, y_pred):
        def dist(smi, pred):
            mol = Chem.MolFromSmiles(smi)
            ref_fp = AllChem.GetMorganFingerprint(mol, 2)
            similarity = np.array(BulkTanimotoSimilarity(ref_fp, self.train_fps))
            error = np.abs(self.y_train - pred)
            idxs = np.argsort(similarity)[-self.k:]
            if np.sum(similarity[idxs]) == 0:
                return np.sqrt(np.mean(error[idxs]))
            return np.sqrt(np.dot(similarity[idxs], error[idxs]) / np.sum(similarity[idxs]))

        X = np.array(X).flatten()
        return np.array([dist(smi, pred) for smi, pred in tqdm(zip(X, y_pred))])


class TrainDistKNN(KNNSimilarity):
    """TrainDistKNN is an error model that calculates the root-mean-square
        difference between the predicted and observed activities of the k most
        similar training molecules to the target molecule, weighted by their
        similarity.

        Parameters:
            k (int, optional): Number of nearest neighbors to consider. Default 5.

    Example
    ------------------------------
    import olorenchemengine as oce

    model = oce.RandomForestModel(representation = oce.MorganVecRepresentation(radius=2, nbits=2048), n_estimators = 1000)
    model.fit_cv(train["Drug"], train["Y"], error_model = oce.TrainDistKNN())
    model.predict(test["Drug"], return_ci = True)
    ------------------------------
    """

    def calculate(self, X, y_pred):
        residuals = np.abs(self.y_train - self.y_pred_train)

        def dist(smi):
            mol = Chem.MolFromSmiles(smi)
            ref_fp = AllChem.GetMorganFingerprint(mol, 2)
            similarity = np.array(BulkTanimotoSimilarity(ref_fp, self.train_fps))
            idxs = np.argsort(similarity)[-self.k:]
            if np.sum(similarity[idxs]) == 0:
                return np.sqrt(np.mean(residuals[idxs]))
            return np.sqrt(np.dot(similarity[idxs], residuals[idxs]) / np.sum(similarity[idxs]))

        return np.array([dist(smi) for smi in tqdm(X)])


class Predicted(BaseErrorModel):
    """Predicted is an error model that predicts error bars based on only the
        predicted value of a molecule. It is best used as part of an aggregate
        error model rather than by itself.

    Example
    ------------------------------
    import olorenchemengine as oce

    model = oce.RandomForestModel(representation = oce.MorganVecRepresentation(radius=2, nbits=2048), n_estimators = 1000)
    model.fit_cv(train["Drug"], train["Y"], error_model = oce.RandomForestErrorModel([oce.SDC(), oce.Predicted()])
    model.predict(test["Drug"], return_ci = True)
    ------------------------------
    """

    @log_arguments
    def __init__(self):
        pass

    def calculate(self, X, y_pred):
        return y_pred


class ADAN(BaseErrorModel):
    """ADAN is an error model that predicts error bars based on one or
        multiple ADAN categories: `Applicability Domain Analysis (ADAN): A
        Robust Method for Assessing the Reliability of Drug Property Predictions
        <https://doi.org/10.1021/ci500172z>`_

        Parameters:
            criteria (Union[str, list, set]): the ADAN criteria to be considered

    Example
    ------------------------------
    import olorenchemengine as oce

    model = oce.RandomForestModel(representation = oce.MorganVecRepresentation(radius=2, nbits=2048), n_estimators = 1000)
    model.fit_cv(train["Drug"], train["Y"], error_model = oce.ADAN("E_raw"))
    model.predict(test["Drug"], return_ci = True)
    ------------------------------
    """

    @log_arguments
    def __init__(self, criterion: str):
        self.criterion = criterion

    def build(
        self,
        model: BaseModel,
        X: Union[pd.DataFrame, np.ndarray, list, pd.Series],
        y: Union[np.ndarray, list, pd.Series],
        rep: BaseCompoundVecRepresentation = None,
        dim_reduction: str = "pls",
        explvar: float = 0.8,
        threshold: float = 0.95,
    ):
        super().build(model, X, y)
        self.rep = rep

        self.X_train = self.preprocess(self.X_train)
        thresh = int(self.X_train.shape[0] * threshold)
        max_components = min(100, min(self.X_train.shape))

        if dim_reduction == "pls":
<<<<<<< HEAD
            from sklearn.cross_decomposition import PLSRegression

            self.reduction = PLSRegression(n_components = max_components)
=======
            self.reduction = PLSRegression(n_components=max_components)
>>>>>>> ccc984ea
            self.reduction.fit(self.X_train, self.y_train)
            x_var = np.var(self.reduction.x_scores_, axis=0)
            x_var /= np.sum(x_var)
        elif dim_reduction == "pca":
<<<<<<< HEAD
            from sklearn.decomposition import PCA

            self.reduction = PCA(n_components = max_components)
=======
            self.reduction = PCA(n_components=max_components)
>>>>>>> ccc984ea
            self.reduction.fit(self.X_train, self.y_train)
            x_var = self.reduction.explained_variance_ratio_
        else:
            raise NameError("dim_reduction {} is not recognized".format(dim_reduction))

        self.dim_reduction = dim_reduction

        if np.sum(x_var) > explvar:
            self.n_components = np.where(np.cumsum(x_var) >= explvar)[0][0] + 1
        else:
            self.n_components = max_components

        self.Xp_train = self.reduction.transform(self.X_train)[:, : self.n_components]
        self.Xp_mean = np.mean(self.Xp_train, axis=0)
        self.y_mean = np.mean(self.y_train)

<<<<<<< HEAD
        from sklearn.neighbors import NearestNeighbors

        nbrs = NearestNeighbors(n_neighbors = 2).fit(self.Xp_train)
=======
        nbrs = NearestNeighbors(n_neighbors=2).fit(self.Xp_train)
>>>>>>> ccc984ea
        distances, indices = nbrs.kneighbors(self.Xp_train)

        centroid_dist = np.linalg.norm(self.Xp_train - self.Xp_mean, axis=1)
        neighbor_dist = distances[:, 1]
        model_dist = self.DModX(self.X_train, self.Xp_train)
        y_mean_dist = np.abs(self.y_train - self.y_mean)
        y_nei_dist = np.abs(self.y_train - self.y_train[indices[:, 1]])
        SDEP_dist = self.SDEP(self.Xp_train, n_drop=1)

        self.training_ = {
            "A_raw": centroid_dist,
            "B_raw": neighbor_dist,
            "C_raw": model_dist,
            "D_raw": y_mean_dist,
            "E_raw": y_nei_dist,
            "F_raw": SDEP_dist,
        }

        self.thresholds_ = {
            "A": sorted(centroid_dist)[thresh],
            "B": sorted(neighbor_dist)[thresh],
            "C": sorted(model_dist)[thresh],
            "D": sorted(y_mean_dist)[thresh],
            "E": sorted(y_nei_dist)[thresh],
            "F": sorted(SDEP_dist)[thresh],
        }

    def calculate_full(self, X):
        criteria = ["A", "B", "C", "D", "E", "F"]
        y_pred = np.array(self.model.predict(X)).flatten()
        X = self.preprocess(X)
        Xp = self.reduction.transform(X)[:, : self.n_components]

        self.results = {}
        for c in criteria:
            self.results[c] = self._calculate(X, Xp, y_pred, c)
        for c in criteria:
            c += "_raw"
            self.results[c] = self._calculate(X, Xp, y_pred, c)
        self.results["Category"] = np.sum([self.results[c] for c in criteria], axis=0)

        self.results = pd.DataFrame(self.results)

    def calculate(self, X, y_pred):
        """Calcualtes confidence scores."""
        X = self.preprocess(X)
        Xp = self.reduction.transform(X)[:, : self.n_components]

        return self._calculate(X, Xp, y_pred, self.criterion)

    def _calculate(self, X, Xp, y_pred, criterion: str, standardize: bool = True):
        if criterion in ("A", "A_raw"):
            dist = np.linalg.norm(Xp - self.Xp_mean, axis=1)
        elif criterion in ("B", "B_raw"):
            nbrs = NearestNeighbors(n_neighbors=1).fit(self.Xp_train)
            distances = nbrs.kneighbors(Xp)[0]
            dist = distances.flatten()
        elif criterion in ("C", "C_raw"):
            dist = self.DModX(X, Xp)
        elif criterion in ("D", "D_raw"):
            dist = self.SDEP(Xp, 0)
        elif criterion in ("E", "E_raw"):
            dist = np.abs(y_pred - self.y_mean)
        elif criterion in ("F", "F_raw"):
            nbrs = NearestNeighbors(n_neighbors=1).fit(self.Xp_train)
            indices = nbrs.kneighbors(Xp)[1]
            dist = np.abs(y_pred - self.y_train[indices.flatten()])
        else:
            raise NameError("criterion {} is not recognized".format(criterion))

        if "raw" in criterion:
            if standardize:
                return (dist - np.mean(self.training_[criterion])) / np.std(
                    self.training_[criterion]
                )
            else:
                return dist
        else:
            return np.where(dist > self.thresholds_[criterion], 1, 0)

    def preprocess(self, X, y=None):
        """Preprocesses data into the appropriate representation."""
        if self.rep is None:
            X = self.model.preprocess(X, y)
        else:
            X = np.array(self.rep.convert(X))

        assert isinstance(
            X, np.ndarray
        ), "The preprocess for the model must return a np.ndarray, e.g. the model must use a BaseCompoundVecRepresentation or a representation must be passed"

        return X

    def DModX(self, X: np.ndarray, Xp: np.ndarray) -> np.ndarray:
        """Computes the distance to the model (DmodX).

        Computes the distance between a datapoint and the PLS model plane. See
        <https://www.jmp.com/support/help/en/15.2/index.shtml#page/jmp/dmodx-calculation.shtml>
        for more details about the statistic.

        Parameters:
            X (np.ndarray): queries
            Xp (np.ndarray): queries transformed into latent space
        """
        if self.dim_reduction == "pls":
            X_reconstructed = (
                Xp
                @ self.reduction.x_loadings_[:, : self.n_components].T
                * self.reduction._x_std
                + self.reduction._x_mean
            )
        elif self.dim_reduction == "pca":
            X_reconstructed = (
                np.dot(Xp, self.reduction.components_[: self.n_components, :])
                + self.reduction.mean_
            )
        return np.linalg.norm(X - X_reconstructed, axis=1) / np.sqrt(
            self.X_train.shape[1] - self.n_components
        )

    def SDEP(
        self, Xp: np.ndarray, n_drop: int = 0, neighbor_thresh: float = 0.05
    ) -> np.ndarray:
        """Computes the standard deviation error of predictions (SDEP).

        Computes the standard deviation training error of the `neighbor_thresh`
        fraction of closest training queries to each query in `Xp` in latent space.

        Parameters:
            Xp (np.ndarray): queries transformed into latent space
            n_drop (int): 1 if fitting, 0 if scoring
            neighbor_thresh (float): fraction of closest training queries to consider
        """
        n_neighbors = int(self.X_train.shape[0] * neighbor_thresh) + n_drop
        nbrs = NearestNeighbors(n_neighbors=n_neighbors).fit(self.Xp_train)
        distances, indices = nbrs.kneighbors(Xp)

        y_sqerr = np.array((self.y_train - self.y_pred_train) ** 2)
        y_mse = np.mean(y_sqerr[indices[:, n_drop:]], axis=1).astype(float)

<<<<<<< HEAD
        return np.sqrt(y_mse).flatten()

class AggregateErrorModel(BaseErrorModel):
    """ AggregateErrorModel estimates uncertainty by aggregating ucertainty scores from
        several different BaseErrorModels.

        Parameters:
            error_models (list of BaseErrorModel): list of error models to be aggregated
            reduction (BaseReduction): reduction method used to aggregate uncertainty scores
    
    Example
    ------------------------------
    import olorenchemengine as oce

    model = oce.RandomForestModel(representation = oce.MorganVecRepresentation(radius=2, nbits=2048), n_estimators = 1000)
    model.fit(train["Drug"], train["Y"])
    error_model = oce.AggregateErrorModel(error_models = [oce.TargetDistDC(), oce.TrainDistDC()], reduction = oce.FactorAnalysis())
    error_model.build(model, train["Drug"], train["Y"])
    error_model.fit(valid["Drug"], valid["Y"])
    error_model.score(test["Drug"])
    ------------------------------
    """

    @log_arguments
    def __init__(self, error_models: List[BaseErrorModel], reduction: BaseReduction):
        if not isinstance(error_models, list):
            raise TypeError("error_models must be a list")
        self.error_models = error_models
        self.reduction = reduction

    def build(
        self,
        model: BaseModel,
        X: Union[pd.DataFrame, np.ndarray, list, pd.Series],
        y: Union[np.ndarray, list, pd.Series],
    ):
        for error_model in self.error_models:
            error_model.build(model, X, y)
        super().build(model, X, y)

    def fit(self, X: Union[pd.DataFrame, np.ndarray, list, pd.Series], y: Union[np.ndarray, list, pd.Series], **kwargs):
        """Fits confidence scores to an external dataset

        Args:
            X (array-like): features, smiles
            y (array-like): true values
        """
        y_pred = np.array(self.model.predict(X)).flatten()
        scores = [error_model.calculate(X, y_pred) for error_model in self.error_models]
        scores = np.transpose(np.stack(scores))
        self.reduction.fit(scores)

        residuals = np.abs(np.array(y) - y_pred)
        scores = self.reduction.transform(scores)

        self._fit(residuals, scores, **kwargs)

    def calculate(
        self, X: Union[pd.DataFrame, np.ndarray, list, pd.Series], y_pred: np.ndarray
    ) -> np.ndarray:
        """Computes aggregate error model score from inputs.

        Args:
            X: features, smiles
            y_pred: predicted values
        """
        scores = [error_model.calculate(X, y_pred) for error_model in self.error_models]
        scores = np.transpose(np.stack(scores))

        return self.reduction.transform(scores)
=======
        return np.sqrt(y_mse).flatten()
>>>>>>> ccc984ea
<|MERGE_RESOLUTION|>--- conflicted
+++ resolved
@@ -5,18 +5,9 @@
 from tkinter import N
 
 import numpy as np
-<<<<<<< HEAD
-
-from rdkit.DataStructs.cDataStructs import BulkTanimotoSimilarity
-from rdkit.Chem import AllChem
-=======
 import pandas as pd
 from rdkit.Chem import AllChem
 from rdkit.DataStructs.cDataStructs import BulkTanimotoSimilarity
-from sklearn.cross_decomposition import PLSRegression
-from sklearn.decomposition import PCA
-from sklearn.neighbors import NearestNeighbors
-from sklearn.preprocessing import OneHotEncoder
 
 import olorenchemengine as oce
 
@@ -24,7 +15,6 @@
 from .basics import *
 from .dataset import *
 from .representations import *
->>>>>>> ccc984ea
 
 class BaseEnsembleModel(BaseErrorModel):
     """ BaseEnsembleModel is the base class for error models that estimate
@@ -433,24 +423,16 @@
         max_components = min(100, min(self.X_train.shape))
 
         if dim_reduction == "pls":
-<<<<<<< HEAD
             from sklearn.cross_decomposition import PLSRegression
 
-            self.reduction = PLSRegression(n_components = max_components)
-=======
             self.reduction = PLSRegression(n_components=max_components)
->>>>>>> ccc984ea
             self.reduction.fit(self.X_train, self.y_train)
             x_var = np.var(self.reduction.x_scores_, axis=0)
             x_var /= np.sum(x_var)
         elif dim_reduction == "pca":
-<<<<<<< HEAD
             from sklearn.decomposition import PCA
 
-            self.reduction = PCA(n_components = max_components)
-=======
             self.reduction = PCA(n_components=max_components)
->>>>>>> ccc984ea
             self.reduction.fit(self.X_train, self.y_train)
             x_var = self.reduction.explained_variance_ratio_
         else:
@@ -467,13 +449,9 @@
         self.Xp_mean = np.mean(self.Xp_train, axis=0)
         self.y_mean = np.mean(self.y_train)
 
-<<<<<<< HEAD
         from sklearn.neighbors import NearestNeighbors
 
-        nbrs = NearestNeighbors(n_neighbors = 2).fit(self.Xp_train)
-=======
         nbrs = NearestNeighbors(n_neighbors=2).fit(self.Xp_train)
->>>>>>> ccc984ea
         distances, indices = nbrs.kneighbors(self.Xp_train)
 
         centroid_dist = np.linalg.norm(self.Xp_train - self.Xp_mean, axis=1)
@@ -614,7 +592,6 @@
         y_sqerr = np.array((self.y_train - self.y_pred_train) ** 2)
         y_mse = np.mean(y_sqerr[indices[:, n_drop:]], axis=1).astype(float)
 
-<<<<<<< HEAD
         return np.sqrt(y_mse).flatten()
 
 class AggregateErrorModel(BaseErrorModel):
@@ -684,7 +661,4 @@
         scores = [error_model.calculate(X, y_pred) for error_model in self.error_models]
         scores = np.transpose(np.stack(scores))
 
-        return self.reduction.transform(scores)
-=======
-        return np.sqrt(y_mse).flatten()
->>>>>>> ccc984ea
+        return self.reduction.transform(scores)