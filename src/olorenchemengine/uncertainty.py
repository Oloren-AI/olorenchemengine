--- conflicted
+++ resolved
@@ -226,11 +226,8 @@
             ref_fp = AllChem.GetMorganFingerprint(mol, 2)
             TD = 1 - np.array(BulkTanimotoSimilarity(ref_fp, self.train_fps))
             DC = np.exp(-self.a * TD / (1 - TD))
-<<<<<<< HEAD
             if np.sum(DC) == 0:
                 return np.sqrt(np.mean(residuals))
-=======
->>>>>>> 0e3958ef
             return np.sqrt(np.dot(DC, residuals) / np.sum(DC))
 
         return np.array([dist(smi) for smi in tqdm(X)])
@@ -292,19 +289,11 @@
             mol = Chem.MolFromSmiles(smi)
             ref_fp = AllChem.GetMorganFingerprint(mol, 2)
             similarity = np.array(BulkTanimotoSimilarity(ref_fp, self.train_fps))
-<<<<<<< HEAD
             error = np.abs(self.y_train - pred)
             idxs = np.argsort(similarity)[-self.k:]
             if np.sum(similarity[idxs]) == 0:
                 return np.sqrt(np.mean(error[idxs]))
             return np.sqrt(np.dot(similarity[idxs], error[idxs]) / np.sum(similarity[idxs]))
-=======
-            mae = np.abs(self.y_train - pred)
-            idxs = np.argsort(similarity)[-self.k :]
-            return np.sqrt(
-                np.dot(similarity[idxs], mae[idxs]) / np.sum(similarity[idxs])
-            )
->>>>>>> 0e3958ef
 
         X = np.array(X).flatten()
         return np.array([dist(smi, pred) for smi, pred in tqdm(zip(X, y_pred))])
@@ -336,17 +325,10 @@
             mol = Chem.MolFromSmiles(smi)
             ref_fp = AllChem.GetMorganFingerprint(mol, 2)
             similarity = np.array(BulkTanimotoSimilarity(ref_fp, self.train_fps))
-<<<<<<< HEAD
             idxs = np.argsort(similarity)[-self.k:]
             if np.sum(similarity[idxs]) == 0:
                 return np.sqrt(np.mean(residuals[idxs]))
             return np.sqrt(np.dot(similarity[idxs], residuals[idxs]) / np.sum(similarity[idxs]))
-=======
-            idxs = np.argsort(similarity)[-self.k :]
-            return np.sqrt(
-                np.dot(similarity[idxs], residuals[idxs]) / np.sum(similarity[idxs])
-            )
->>>>>>> 0e3958ef
 
         return np.array([dist(smi) for smi in tqdm(X)])
 
@@ -578,312 +560,4 @@
         y_sqerr = np.array((self.y_train - self.y_pred_train) ** 2)
         y_mse = np.mean(y_sqerr[indices[:, n_drop:]], axis=1).astype(float)
 
-        return np.sqrt(y_mse).flatten()
-
-<<<<<<< HEAD
-# class RandomForestErrorModel(BaseAggregateErrorModel):
-#     """ RandomForestErrorModel is an aggregate error model that predicts error
-#         bars based on an aggregate score determined by a random forest model
-#         trained on several BaseErrorModels.
-=======
-
-class RandomForestErrorModel(BaseAggregateErrorModel):
-    """RandomForestErrorModel is an aggregate error model that predicts error
-        bars based on an aggregate score determined by a random forest model
-        trained on several BaseErrorModels.
->>>>>>> 0e3958ef
-
-#         Parameters:
-#             error_models (Union[BaseErrorModel, List[BaseErrorModel]]): a list
-#                 of error models whose scores will be features for the random
-#                 forest model
-
-#     Example
-#     ------------------------------
-#     import olorenchemengine as oce
-
-#     model = oce.RandomForestModel(representation = oce.MorganVecRepresentation(radius=2, nbits=2048), n_estimators = 1000)
-#     model.fit_cv(train["Drug"], train["Y"], error_model = oce.RandomForestErrorModel([oce.SDC(), oce.KNNSimilarity()])
-#     model.predict(test["Drug"], return_ci = True)
-#     ------------------------------
-#     """
-
-#     def _train(self, scores, residuals):
-#         self.aggregate_model = RandomForestRegressor(**self.kwargs)
-#         self.aggregate_model.fit(scores, residuals)
-
-#     def _predict(self, scores, **kwargs):
-#         return self.aggregate_model.predict(scores, **kwargs)
-
-
-<<<<<<< HEAD
-# class LinearRegressionErrorModel(BaseAggregateErrorModel):
-#     """ LinearRegressionErrorModel is an aggregate error model that predicts error
-#         bars based on a linear combination score from several BaseErrorModels.
-=======
-class LinearRegressionErrorModel(BaseAggregateErrorModel):
-    """LinearRegressionErrorModel is an aggregate error model that predicts error
-        bars based on a linear combination score from several BaseErrorModels.
->>>>>>> 0e3958ef
-
-#         Parameters:
-#             error_models (Union[BaseErrorModel, List[BaseErrorModel]]): a list
-#                 of error models whose scores will be features for the random
-#                 forest model
-
-#     Example
-#     ------------------------------
-#     import olorenchemengine as oce
-
-#     model = oce.RandomForestModel(representation = oce.MorganVecRepresentation(radius=2, nbits=2048), n_estimators = 1000)
-#     model.fit_cv(train["Drug"], train["Y"], error_model = oce.LinearRegressionErrorModel([oce.SDC(), oce.KNNSimilarity()])
-#     model.predict(test["Drug"], return_ci = True)
-#     ------------------------------
-#     """
-
-#     def _train(self, scores, residuals):
-#         self.aggregate_model = LinearRegression(**self.kwargs)
-#         self.aggregate_model.fit(scores, residuals)
-
-#     def _predict(self, scores, **kwargs):
-#         return self.aggregate_model.predict(scores, **kwargs)
-
-
-<<<<<<< HEAD
-# class BaseDomainApplicability(BaseClass):
-#     """ Depricated. See BaseErrorModel.
-    
-#     Base class for analyzing domain applicability of models and estimating
-#     prediction uncertainty.
-
-#     Parameters:
-#         model (BaseModel): trained model
-#         rep (BaseCompoundVecRepresentation): preprocessing representation
-
-#     Methods:
-#         _fit: fits a method to a trained model and preprocessed training dataset, to be implemented internally by child classes
-#         fit: fits a method to a trained model and training dataset
-#         _test evaluates prediction uncertainty on a preprocessed testing dataset, to be implemented internally by child classes
-#         test: evaluates prediction uncertainty on a testing dataset
-#     """
-
-#     @log_arguments
-#     def __init__(self, model: BaseModel, rep: BaseCompoundVecRepresentation = None):
-#         self.model = model
-#         self.rep = rep
-#         self.results = None
-
-#     @abstractmethod
-#     def _fit(self, X, y, y_pred, **kwargs):
-#         """To be implemented by the child class; fits the method on the internally stored training dataset.
-
-#         Note: _fit shouldn"t be directly called by the user, rather it should be called indirectly via the fit method.
-
-#         Parameters:
-#             X (np.ndarray): features, SMILES
-#             y (np.ndarray): values
-#             y_pred (np.ndarray): predicted values
-#         """
-#         pass
-
-#     def fit(self, dataset: BaseDataset, use_entire_dataset: bool = False, **kwargs):
-#         """Fits model uncertainty to a training dataset. Calls the _fit method on the provided dataset.
-
-#         Parameters:
-#             dataset (BaseDataset): dataset used for fitting the method
-#             use_entire_dataset (bool): whether to use the entire dataset or only the training data
-#         """
-#         if use_entire_dataset:
-#             X = dataset.entire_dataset[0]
-#             y = np.array(dataset.entire_dataset[1])
-#         else:
-#             X = dataset.train_dataset[0]
-#             y = np.array(dataset.train_dataset[1])
-
-#         y_pred = np.array(self.model.predict(X))
-
-#         self._fit(X, y, y_pred, **kwargs)
-
-#     @abstractmethod
-#     def _test(self, X, y_pred, **kwargs):
-#         """To be implemented by the child class; tests the method on the provided preprocessed dataset.
-
-#         Note: _test shouldn"t be directly called by the user, rather it should be called indirectly via the test method.
-
-#         Parameters:
-#             X (np.ndarray): features, SMILES
-#             y_pred (np.ndarray): predicted values
-#         """
-#         pass
-
-#     def test(self, dataset: Union[BaseDataset, list, str], use_entire_dataset: bool = False, **kwargs):
-#         """Evaluates model uncertainty on a test dataset. Calls the _test method on the provided dataset.
-
-#         Parameters:
-#             dataset (BaseDataset, list, str): dataset being tested, sequence of SMILES
-#             use_entire_dataset (bool): whether to use the entire dataset or only the testing data
-#         """
-#         if isinstance(dataset, BaseDataset):
-#             if use_entire_dataset:
-#                 X = dataset.entire_dataset[0]
-#             else:
-#                 X = dataset.test_dataset[0]
-#         elif isinstance(dataset, list):
-#             X = dataset
-#         else:
-#             X = [dataset]
-
-#         y_pred = np.array(self.model.predict(X))
-
-#         return self._test(X, y_pred, **kwargs)
-
-#     def preprocess(self, X, y = None):
-#         """Preprocesses data into the appropriate representation.
-
-#         The preprocess for the model must return a np.ndarray, e.g. the model must use a
-#         BaseStructVecRepresentation or a representation must be passed
-
-#         Parameters:
-#             X (np.ndarray): features, SMILES
-#             y (np.ndarray): values
-
-#         Returns:
-#             X (np.ndarray): features, representation
-#         """
-#         if self.rep is None:
-#             X = self.model.preprocess(X, y)
-#         else:
-#             X = np.array(self.rep.convert(X))
-
-#         assert isinstance(X, np.ndarray), "The preprocess for the model must return a np.ndarray, e.g. the model must use a BaseCompoundVecRepresentation or a representation must be passed"
-
-#         return X
-
-#     def _save(self) -> dict:
-#         return super()._save()
-
-#     def _load(self, d: dict):
-#         return super()._load(d)
-=======
-class BaseDomainApplicability(BaseClass):
-    """Depricated. See BaseErrorModel.
-
-    Base class for analyzing domain applicability of models and estimating
-    prediction uncertainty.
-
-    Parameters:
-        model (BaseModel): trained model
-        rep (BaseCompoundVecRepresentation): preprocessing representation
-
-    Methods:
-        _fit: fits a method to a trained model and preprocessed training dataset, to be implemented internally by child classes
-        fit: fits a method to a trained model and training dataset
-        _test evaluates prediction uncertainty on a preprocessed testing dataset, to be implemented internally by child classes
-        test: evaluates prediction uncertainty on a testing dataset
-    """
-
-    @log_arguments
-    def __init__(self, model: BaseModel, rep: BaseCompoundVecRepresentation = None):
-        self.model = model
-        self.rep = rep
-        self.results = None
-
-    @abstractmethod
-    def _fit(self, X, y, y_pred, **kwargs):
-        """To be implemented by the child class; fits the method on the internally stored training dataset.
-
-        Note: _fit shouldn"t be directly called by the user, rather it should be called indirectly via the fit method.
-
-        Parameters:
-            X (np.ndarray): features, SMILES
-            y (np.ndarray): values
-            y_pred (np.ndarray): predicted values
-        """
-        pass
-
-    def fit(self, dataset: BaseDataset, use_entire_dataset: bool = False, **kwargs):
-        """Fits model uncertainty to a training dataset. Calls the _fit method on the provided dataset.
-
-        Parameters:
-            dataset (BaseDataset): dataset used for fitting the method
-            use_entire_dataset (bool): whether to use the entire dataset or only the training data
-        """
-        if use_entire_dataset:
-            X = dataset.entire_dataset[0]
-            y = np.array(dataset.entire_dataset[1])
-        else:
-            X = dataset.train_dataset[0]
-            y = np.array(dataset.train_dataset[1])
-
-        y_pred = np.array(self.model.predict(X))
-
-        self._fit(X, y, y_pred, **kwargs)
-
-    @abstractmethod
-    def _test(self, X, y_pred, **kwargs):
-        """To be implemented by the child class; tests the method on the provided preprocessed dataset.
-
-        Note: _test shouldn"t be directly called by the user, rather it should be called indirectly via the test method.
-
-        Parameters:
-            X (np.ndarray): features, SMILES
-            y_pred (np.ndarray): predicted values
-        """
-        pass
-
-    def test(
-        self,
-        dataset: Union[BaseDataset, list, str],
-        use_entire_dataset: bool = False,
-        **kwargs
-    ):
-        """Evaluates model uncertainty on a test dataset. Calls the _test method on the provided dataset.
-
-        Parameters:
-            dataset (BaseDataset, list, str): dataset being tested, sequence of SMILES
-            use_entire_dataset (bool): whether to use the entire dataset or only the testing data
-        """
-        if isinstance(dataset, BaseDataset):
-            if use_entire_dataset:
-                X = dataset.entire_dataset[0]
-            else:
-                X = dataset.test_dataset[0]
-        elif isinstance(dataset, list):
-            X = dataset
-        else:
-            X = [dataset]
-
-        y_pred = np.array(self.model.predict(X))
-
-        return self._test(X, y_pred, **kwargs)
-
-    def preprocess(self, X, y=None):
-        """Preprocesses data into the appropriate representation.
-
-        The preprocess for the model must return a np.ndarray, e.g. the model must use a
-        BaseStructVecRepresentation or a representation must be passed
-
-        Parameters:
-            X (np.ndarray): features, SMILES
-            y (np.ndarray): values
-
-        Returns:
-            X (np.ndarray): features, representation
-        """
-        if self.rep is None:
-            X = self.model.preprocess(X, y)
-        else:
-            X = np.array(self.rep.convert(X))
-
-        assert isinstance(
-            X, np.ndarray
-        ), "The preprocess for the model must return a np.ndarray, e.g. the model must use a BaseCompoundVecRepresentation or a representation must be passed"
-
-        return X
-
-    def _save(self) -> dict:
-        return super()._save()
-
-    def _load(self, d: dict):
-        return super()._load(d)
->>>>>>> 0e3958ef
+        return np.sqrt(y_mse).flatten()