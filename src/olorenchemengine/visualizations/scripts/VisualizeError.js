var plot = document.getElementById("basevis-entry");
var data = JSON.parse(document.getElementById("basevis-entry").dataset.visdata);

var trace = {
    hoverinfo: "x",
    hoveron: "points+kde",
    points: "skip",
    pointpos: -0.05,
    box: {},
    jitter: 0,
    name: "Training Distribution",
    showlegend: true,
    marker: {
        line: {
            width: 0.1,
            color: "#8dd3c7"
        },
        size: 10,
        symbol: "line-ns"
    },
    side: "positive",
    type: "violin",
    line: {
        color: "#8dd3c7"
    },
    y0: " ",
    x: data.reference,
    orientation: "h"
}

var trace2 = {
    hoverinfo: "skip",
    name: "Predicted Value and CI",
    showlegend: true,
    side: "positive",
    type: "violin",
    visible: "legendonly",
    line: {
        color: "#bebada",
    },
    y0: " ",
    x: [data.value],
    orientation: "h",
    span: [
        data.value + data.lower_error, data.value + data.upper_error
    ],
}

if ("ci" in data) {
    trace2.name = `Predicted Value and ${data.ci}% CI`
}

if ("box" in data) {
    trace.box.visible = true
}

if ("points" in data) {
    trace.points = "all"
}

var plot_data = [trace, trace2]

var my_shapes = [
    {
        type: 'rect',
        xref: 'x',
        yref: 'paper',
        x0: data.value - data.error,
        y0: 0,
        x1: data.value + data.error,
        y1: 1,
        fillcolor: '#bebada',
        opacity: 0.5,
        line: {
            width: 0
        }
    },
    {
        type: 'line',
        xref: 'x',
        yref: 'paper',
        x0: data.value,
        y0: 0,
        x1: data.value,
        y1: 1,
        line: {
            color: '#bebada',
            width: 3
        }
    },
]

if ("true" in data) {
    plot_data.push({
        name: "True Value",
        showlegend: true,
        visible: "legendonly",
        type: 'line',
        xref: 'x',
        yref: 'paper',
        shape: "",
        x: [data.true,data.true],
        y0: " ",
        line: {
            color: '#D1AF94',
            width: 3,
            dash: "dash"
        }
    })

    my_shapes.push({
        type: 'line',
        xref: 'x',
        yref: 'paper',
        x0: data.true,
        y0: 0,
        x1: data.true,
        y1: 1,
        line: {
            color: '#D1AF94',
            width: 3,
            dash: "dash"
        }
    })
}

var layout = {
<<<<<<< HEAD
    shapes: my_shapes,
=======
    shapes: [
        {
            type: 'rect',
            xref: 'x',
            yref: 'paper',
            x0: data.value + data.lower_error,
            y0: 0,
            x1: data.value + data.upper_error,
            y1: 1,
            fillcolor: '#bebada',
            opacity: 0.5,
            line: {
                width: 0
            }
        },
        {
            type: 'line',
            xref: 'x',
            yref: 'paper',
            x0: data.value,
            y0: 0,
            x1: data.value,
            y1: 1,
            line: {
                color: '#bebada',
                width: 3
            }
        },
    ],
>>>>>>> e34f36a0
    title: data.title,
    xaxis: {
        title: data.xaxis_title,
        zeroline: false
    },
    yaxis: {
        title: data.yaxis_title,
    },
    autosize: true,
    showlegend: true,
    legend: {
        x: 0.5,
        y: 0
    }
};

Plotly.newPlot("basevis-entry", plot_data, layout)<|MERGE_RESOLUTION|>--- conflicted
+++ resolved
@@ -125,9 +125,6 @@
 }
 
 var layout = {
-<<<<<<< HEAD
-    shapes: my_shapes,
-=======
     shapes: [
         {
             type: 'rect',
@@ -157,7 +154,6 @@
             }
         },
     ],
->>>>>>> e34f36a0
     title: data.title,
     xaxis: {
         title: data.xaxis_title,
