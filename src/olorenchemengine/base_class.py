--- conflicted
+++ resolved
@@ -762,6 +762,8 @@
 
         import joblib
 
+        import joblib
+
         dataset_hash = joblib.hash(X) + joblib.hash(y)
 
         y_pred = self.predict(X)
@@ -1017,7 +1019,6 @@
             self.regression_model._load(d["model"])
             self.model = self.regression_model
 
-<<<<<<< HEAD
 class BaseReduction(BaseClass):
     """
     BaseReduction for applying dimensionality reduction on high-dimensional data
@@ -1061,9 +1062,6 @@
         return self.obj.transform(X)
 
     
-=======
-
->>>>>>> ccc984ea
 class BaseErrorModel(BaseClass):
     """Base class for error models.
 
@@ -1336,9 +1334,6 @@
             min_per_bin = d["min_per_bin"]
             filename = d["filename"]
 
-<<<<<<< HEAD
-            self._fit(residuals, scores, method=method, bins=bins, window=window, quantile=quantile, min_per_bin=min_per_bin, filename=filename)
-=======
             self._fit(
                 residuals,
                 scores,
@@ -1348,5 +1343,4 @@
                 quantile=quantile,
                 min_per_bin=min_per_bin,
                 filename=filename,
-            )
->>>>>>> ccc984ea
+            )