--- conflicted
+++ resolved
@@ -168,19 +168,14 @@
 
 from .base_class import *
 from .basics import *
+from .beta import *
 from .benchmarks import *
 from .dataset import *
 from .ensemble import *
 from .external import *
-<<<<<<< HEAD
-from .beta import *
-from .splitters import *
-from .dataset import *
-=======
 from .gnn import *
 from .hyperparameters import *
 from .internal import *
->>>>>>> 6511e326
 from .interpret import *
 from .manager import *
 from .representations import *
